'use strict';

const fs = require('fs')
const path = require('path');
const _ = require('lodash');
const request = require('request');

/**
 * UsersPermissions.js service
 *
 * @description: A set of functions similar to controller's actions to avoid code duplication.
 */

module.exports = {
  createRole: async (params) => {
    if (!strapi.plugins['content-manager']) {
      return new Error('This feature requires to install the Content Manager plugin');
    }

    const role = await strapi.query('role', 'users-permissions').create(_.omit(params, ['users', 'permissions', 'type']));

    const arrayOfPromises = Object.keys(params.permissions).reduce((acc, type) => {
      Object.keys(params.permissions[type].controllers).forEach(controller => {
        Object.keys(params.permissions[type].controllers[controller]).forEach(action => {
          acc.push(strapi.query('permission', 'users-permissions').addPermission({
            role: role._id || role.id,
            type,
            controller,
            action,
            ...params.permissions[type].controllers[controller][action]
          }));
        });
      });

      return acc;
    }, []);

    // Use Content Manager business logic to handle relation.
    arrayOfPromises.push(strapi.plugins['content-manager'].services['contentmanager'].edit({
      id: role._id || role.id,
      model: 'role'
    }, {
      users: params.users
    }, 'users-permissions'));

    return await Promise.all(arrayOfPromises);
  },

  deleteRole: async (roleID, guestID) => {
    const role = await strapi.query('role', 'users-permissions').findOne({ id: roleID }, ['users', 'permissions']);

    if (!role) {
      throw new Error('Cannot found this role');
    }

    if (role.type === 'root') {
      return new Error(`You cannot delete the root admin role.`);
    }

    // Move users to guest role.
    const arrayOfPromises = role.users.reduce((acc, user) => {
      acc.push(strapi.query('user', 'users-permissions').update({
        id: user._id || user.id
      }, {
        role: guestID
      }))

      return acc;
    }, []);

    // Remove permissions related to this role.
    role.permissions.forEach(permission => {
      arrayOfPromises.push(strapi.query('permission', 'users-permissions').delete({
        id: permission._id || permission.id
      }));
    })

    // Delete the role.
    arrayOfPromises.push(strapi.query('role', 'users-permissions').delete({
      id: roleID
    }));

    return await Promise.all(arrayOfPromises);
  },

  getPlugins: (plugin, lang = 'en') => {
    return new Promise((resolve, reject) => {
      request({
        uri: `https://marketplace.strapi.io/plugins?lang=${lang}`,
        json: true,
        headers: {
          'cache-control': 'max-age=3600'
        }
      }, (err, response, body) => {
        if (err) {
          return reject(err);
        }

        resolve(body);
      });
    });
  },

  getActions: (plugins = [], withInfo = true) => {
    const generateActions = (data) => (
      Object.keys(data).reduce((acc, key) => {
        acc[key] = { enabled: false, policy: '' };

        return acc;
    }, {}));

    const appControllers = Object.keys(strapi.api || {}).reduce((acc, key) => {
      acc.controllers[key] = generateActions(strapi.api[key].controllers[key]);

      return acc;
    }, { controllers: {} });

    const pluginsPermissions = Object.keys(strapi.plugins).reduce((acc, key) => {
      const initialState = {
        controllers: {}
      };

      if (withInfo) {
        initialState.information = plugins.find(plugin => plugin.id === key) || {};
      }

      acc[key] = Object.keys(strapi.plugins[key].controllers).reduce((obj, k) => {
        obj.controllers[k] = generateActions(strapi.plugins[key].controllers[k]);

        return obj;

      }, initialState);

      return acc;
    }, {});

    const permissions = {
      application: {
        controllers: appControllers.controllers,
      },
    };

    return _.merge(permissions, pluginsPermissions);;
  },

  getRole: async (roleID, plugins) => {
    const role = await strapi.query('role', 'users-permissions').findOne({ id: roleID }, ['users', 'permissions']);

    if (!role) {
      throw new Error('Cannot found this role');
    }

    // Group by `type`.
    role.permissions = role.permissions.reduce((acc, permission) => {
      _.set(acc, `${permission.type}.controllers.${permission.controller}.${permission.action}`, {
        enabled: _.toNumber(permission.enabled) == true,
        policy: permission.policy
      });

      if (permission.type !== 'application' && !acc[permission.type].information) {
        acc[permission.type].information = plugins.find(plugin => plugin.id === permission.type) || {};
      }

      return acc;
    }, {});

    return role;
  },

  getRoles: async () => {
    const roles = await strapi.query('role', 'users-permissions').find({ sort: 'name ASC' }, []);

    for (let i = 0; i < roles.length; ++i) {
      roles[i].id = roles[i].id || roles[i]._id;
      roles[i].nb_users = await strapi.query('user', 'users-permissions').count({ role: roles[i].id });
    }

    return roles;
  },

  getRoutes: async () => {
    const routes = Object.keys(strapi.api || {}).reduce((acc, current) => {
      return acc.concat(strapi.api[current].config.routes);
    }, []);

    const pluginsRoutes = Object.keys(strapi.plugins || {}).reduce((acc, current) => {
      acc[current] = strapi.plugins[current].config.routes;

      return acc;
    }, []);

    return _.merge({ application: routes }, pluginsRoutes);
  },

  updatePermissions: async function (cb) {
    const actions = strapi.plugins['users-permissions'].config.actions || [];

    // Aggregate first level actions.
    const appActions = Object.keys(strapi.api || {}).reduce((acc, api) => {
      Object.keys(strapi.api[api].controllers)
        .map(controller => {
          const actions = Object.keys(strapi.api[api].controllers[controller])
            .map(action => `application.${controller}.${action}`);

          acc = acc.concat(actions);
      });

      return acc;
    }, []);

    // Aggregate plugins' actions.
    const pluginsActions = Object.keys(strapi.plugins).reduce((acc, plugin) => {
      Object.keys(strapi.plugins[plugin].controllers)
        .map(controller => {
          const actions = Object.keys(strapi.plugins[plugin].controllers[controller])
            .map(action => `${plugin}.${controller}.${action}`);

          acc = acc.concat(actions);
      });

      return acc;
    }, []);

    // Merge array into one.
    const currentActions = appActions.concat(pluginsActions);
    // Count permissions available.
    const permissions = await strapi.query('permission', 'users-permissions').count();

    // Compare to know if actions have been added or removed from controllers.
    if (!_.isEqual(actions, currentActions) || permissions < 1) {
      const splitted = (str) => {
        const [type, controller, action] = str.split('.');

        return { type, controller, action };
      };

      const defaultPolicy = (obj, role) => {
        const isCallback = obj.action === 'callback' && obj.controller === 'auth' && obj.type === 'users-permissions' && role.type === 'guest';
        const isRegister = obj.action === 'register' && obj.controller === 'auth' && obj.type === 'users-permissions' && role.type === 'guest';
        const isPassword = obj.action === 'forgotPassword' && obj.controller === 'auth' && obj.type === 'users-permissions' && role.type === 'guest';
        const isNewPassword = obj.action === 'changePassword' && obj.controller === 'auth' && obj.type === 'users-permissions' && role.type === 'guest';
        const isInit = obj.action === 'init' && obj.controller === 'userspermissions';
        const isMe = obj.action === 'me' && obj.controller === 'user' && obj.type === 'users-permissions';
        const isReload = obj.action === 'autoReload';
        const enabled = isCallback || isRegister || role.type === 'root' || isInit || isPassword || isNewPassword || isMe || isReload;

        return Object.assign(obj, { enabled, policy: '' });
      };

      // Retrieve roles
      const roles = await strapi.query('role', 'users-permissions').find();

      // We have to know the difference to add or remove
      // the permissions entries in the database.
      const toRemove = _.difference(actions, currentActions).map(splitted);
      const toAdd = (permissions < 1 ? currentActions : _.difference(currentActions, actions))
          .map(splitted);

      // Execute request to update entries in database for each role.
      await Promise.all(
        roles.map(role =>
          Promise.all(
            toAdd
              .map(action => defaultPolicy(action, role))
              .map(action => strapi.query('permission', 'users-permissions')
                .addPermission(Object.assign(action, { role: role.id || role._id }))
              )
          )
        ),
        Promise.all(toRemove.map(action => strapi.query('permission', 'users-permissions').removePermission(action)))
      );

      this.writeActions(currentActions);
    }

    if (cb) {
      cb();
    }
  },

  initialize: async function (cb) {
    const roles = await strapi.query('role', 'users-permissions').count();

    // It's has been already initialized.
    if (roles > 0) {
      return await this.updatePermissions(cb);
    }

    // Create two first default roles.
    await Promise.all([
      strapi.query('role', 'users-permissions').create({
        name: 'Administrator',
        description: 'These users have all access in the project.',
        type: 'root'
      }),
      strapi.query('role', 'users-permissions').create({
        name: 'Guest',
        description: 'Default role given to unauthenticated user.',
        type: 'guest'
      }),
    ]);

    await this.updatePermissions(cb);
  },

  updateRole: async function (roleID, body) {
    const [role, root, guest] = await Promise.all([
      this.getRole(roleID, []),
      strapi.query('role', 'users-permissions').findOne({ type: 'root' }, []),
      strapi.query('role', 'users-permissions').findOne({ type: 'guest' }, [])
    ]);

    const arrayOfPromises = Object.keys(body.permissions).reduce((acc, type) => {
      Object.keys(body.permissions[type].controllers).forEach(controller => {
        Object.keys(body.permissions[type].controllers[controller]).forEach(action => {
          const bodyAction = body.permissions[type].controllers[controller][action];
          const currentAction = _.get(role.permissions, `${type}.controllers.${controller}.${action}`, {});

          if (_.differenceWith([bodyAction], [currentAction]).length > 0) {
            acc.push(strapi.query('permission', 'users-permissions').update({
              role: roleID,
              type,
              controller,
              action
            }, bodyAction));
          }
        });
      });

      return acc;
    }, []);

    // Add user to this role.
    _.differenceBy(body.users, role.users, role._id ? '_id' : 'id')
      .filter(user => user.role !== `${root._id || root.id}`.toString())
      .forEach(user => {
        arrayOfPromises.push(this.updateUserRole(user, roleID));
      })

    // Remove user to this role and link him to guest.
    _.differenceBy(role.users, body.users, role._id ? '_id' : 'id')
      .filter(user => user.role !== `${root._id || root.id}`.toString())
      .forEach(user => {
        arrayOfPromises.push(this.updateUserRole(user, guest._id || guest.id));
      });


    return Promise.all(arrayOfPromises);
  },

  updateUserRole: async (user, role) => {
    return strapi.query('user', 'users-permissions').update({
      id: user._id || user.id
    }, {
      role: role.toString()
    });
  },

  writeActions: (data) => {
    const actionsPath = path.join(strapi.config.appPath, 'plugins', 'users-permissions', 'config', 'actions.json');

    try {
      // Stop auto reload.
      strapi.reload.isReloading = false;
      // Rewrite actions.json file.
      fs.writeFileSync(actionsPath, JSON.stringify({ actions: data }), 'utf8');
      // Set value to AST to avoid restart.
      _.set(strapi.plugins['users-permissions'], 'config.actions', data);
      // Restart to watch files.
      strapi.reload.isReloading = true;
    } catch(err) {
      strapi.log.error(err);
    }
  },

  syncSchema: async (cb) => {
    if (strapi.plugins['users-permissions'].models.user.orm !== 'bookshelf') {
      return cb();
    }

    // Extract necessary information from plugin's models.
    const {
      user: { collectionName: userTableName, connection: userConnection, client: userClient },
      role: { collectionName: roleTableName, connection: roleConnection, client: roleClient },
      permission: { collectionName: permissionTableName, connection: permissionConnection, client: permissionClient }
    } = strapi.plugins['users-permissions'].models;

    const details = {
      user: {
        tableName: userTableName,
        connection: userConnection,
        client: userClient
      },
      role: {
        tableName: roleTableName,
        connection: roleConnection,
        client: roleClient
      },
      permission: {
        tableName: permissionTableName,
        connection: permissionConnection,
        client: permissionClient
      }
    };

    // Check if the tables are existing.
    const hasTables = await Promise.all(Object.keys(details).map(name =>
      strapi.connections[details[name].connection].schema.hasTable(details[name].tableName)
    ));

    const missingTables = [];
    const tablesToCreate = [];

    for (let index = 0; index < hasTables.length; ++index) {
      const hasTable = hasTables[index];
      const currentModel = Object.keys(details)[index];
      const quote = details[currentModel].client === 'pg' ? '"' : '`';

      if (!hasTable) {
        missingTables.push(`
⚠️  TABLE \`${details[currentModel].tableName}\` DOESN'T EXIST`);

        switch (currentModel) {
          case 'user':
            tablesToCreate.push(`

CREATE TABLE ${quote}${details[currentModel].tableName}${quote} (
  id ${details[currentModel].client === 'pg' ? 'SERIAL' : 'INT AUTO_INCREMENT'} NOT NULL PRIMARY KEY,
  username text,
  email text,
  provider text,
  role ${details[currentModel].client === 'pg' ? 'integer' : 'int'},
  ${quote}resetPasswordToken${quote} text,
  password text,
  updated_at ${details[currentModel].client === 'pg' ? 'timestamp with time zone' : 'timestamp'},
  created_at ${details[currentModel].client === 'pg' ? 'timestamp with time zone' : 'timestamp'}
);`);
            break;
          case 'role':
            tablesToCreate.push(`

CREATE TABLE ${quote}${details[currentModel].tableName}${quote} (
  id ${details[currentModel].client === 'pg' ? 'SERIAL' : 'INT AUTO_INCREMENT'} NOT NULL PRIMARY KEY,
  name text,
  description text,
  type text
);`);
            break;
          case 'permission':
            tablesToCreate.push(`

CREATE TABLE ${quote}${details[currentModel].tableName}${quote} (
  id ${details[currentModel].client === 'pg' ? 'SERIAL' : 'INT AUTO_INCREMENT'} NOT NULL PRIMARY KEY,
  role ${details[currentModel].client === 'pg' ? 'integer' : 'int'},
  type text,
  controller text,
  action text,
  enabled boolean,
  policy text
);`);
            break;
          default:

        }
      }
    }

    if (!_.isEmpty(tablesToCreate)) {
      tablesToCreate.unshift(`

1️⃣  EXECUTE THE FOLLOWING SQL QUERY`);

      tablesToCreate.push(`

2️⃣  RESTART YOUR SERVER`)
      strapi.log.warn(missingTables.concat(tablesToCreate).join(''));

      // Stop the server.
      strapi.stop();
    }

    const missingColumns = [];
    const tablesToAlter = [];

    for (let index = 0; index < hasTables.length; ++index) {
      const currentModel = Object.keys(details)[index];
      const quote = details[currentModel].client === 'pg' ? '"' : '`';
      const attributes = {
        id: {
          type: details[currentModel].client === 'pg' ? 'integer' : 'int'
        },
        ..._.cloneDeep(strapi.plugins['users-permissions'].models[currentModel].attributes)
      };

      // Add created_at and updated_at attributes for the model User.
      if (currentModel === 'user') {
        Object.assign(attributes, {
          created_at: {
            type: details[currentModel].client === 'pg' ? 'timestamp with time zone' : 'timestamp'
          },
          updated_at: {
            type: details[currentModel].client === 'pg' ? 'timestamp with time zone' : 'timestamp'
          }
        });
      }

      const columns = Object.keys(attributes);

      // Check if there are the required attributes.
      const hasColumns = await Promise.all(columns.map(attribute =>
        strapi.connections[details[currentModel].connection].schema.hasColumn(details[currentModel].tableName, attribute)
      ));

      hasColumns.forEach((hasColumn, index) => {
        const currentColumn = columns[index];
        const attribute = attributes[currentColumn];

        if (!hasColumn && !attribute.collection) {
          const currentType = attribute.model ? 'integer' : attribute.type;
          const type = currentType === 'string' ? 'text' : currentType;

          missingColumns.push(`
⚠️  TABLE \`${details[currentModel].tableName}\` HAS MISSING COLUMNS`);

          tablesToAlter.push(`

ALTER TABLE ${quote}${details[currentModel].tableName}${quote} ADD ${details[currentModel].client === 'pg' ? `${quote}${currentColumn}${quote}` : `${currentColumn}`} ${type};`);
        }
      });
<<<<<<< HEAD
    }

    if (!_.isEmpty(tablesToAlter)) {
      tablesToAlter.unshift(`

1️⃣  EXECUTE THE FOLLOWING SQL QUERIES`);

      tablesToAlter.push(`

2️⃣  RESTART YOUR SERVER`)
      strapi.log.warn(missingColumns.concat(tablesToAlter).join(''));

      // Stop the server.
      return strapi.stop();
    }

    cb();
=======
    });
  },

  template: (layout, data) => {
    const compiledObject = _.template(layout);
    return compiledObject(data);
>>>>>>> a7c9d2bb
  }
};<|MERGE_RESOLUTION|>--- conflicted
+++ resolved
@@ -527,7 +527,6 @@
 ALTER TABLE ${quote}${details[currentModel].tableName}${quote} ADD ${details[currentModel].client === 'pg' ? `${quote}${currentColumn}${quote}` : `${currentColumn}`} ${type};`);
         }
       });
-<<<<<<< HEAD
     }
 
     if (!_.isEmpty(tablesToAlter)) {
@@ -545,13 +544,10 @@
     }
 
     cb();
-=======
-    });
   },
 
   template: (layout, data) => {
     const compiledObject = _.template(layout);
     return compiledObject(data);
->>>>>>> a7c9d2bb
   }
 };