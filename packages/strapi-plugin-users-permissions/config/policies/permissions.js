module.exports = async (ctx, next) => {
  let role;

  if (ctx.request && ctx.request.header && ctx.request.header.authorization) {
    try {
      const { _id, id } = await strapi.plugins['users-permissions'].services.jwt.getToken(ctx);

      ctx.state.user = await strapi.query('user', 'users-permissions').findOne({ _id, id }, ['role']);
    } catch (err) {
      return ctx.unauthorized(err);
    }

    if (!ctx.state.user) {
      return ctx.unauthorized(`User Not Found.`);
    }

    role = ctx.state.user.role;

    if (role.type === 'root') {
      return await next();
    }
  }

<<<<<<< HEAD
  // Retrieve `guest` role.
  if (!role) {
    role = await strapi.query('role', 'users-permissions').findOne({ type: 'guest' }, []);
  }
  
  const route = ctx.request.route;
  const permission = await strapi.query('permission', 'users-permissions').findOne({
    role: role._id || role.id,
    type: route.plugin || 'application',
    controller: route.controller,
    action: route.action,
    enabled: true
  }, []);

  if (!permission) {
    return ctx.unauthorized();
=======
  const actions = _.get(strapi.plugins['users-permissions'].config, ['roles', role.toString(), 'permissions', route.plugin || 'application', 'controllers', route.controller], {});
  const permission = _.find(actions, (config, name) => {
    return name.toLowerCase() === route.action.toLowerCase();
  });

  if (!permission) {
    return ctx.unauthorized('Access restricted for this action.');
>>>>>>> 4bb6e2b5
  }

  // Execute the policies.
  if (permission.policy) {
    await strapi.plugins['users-permissions'].config.policies[permission.policy](ctx, next);
  }

  // Execute the action.
  await next();
};<|MERGE_RESOLUTION|>--- conflicted
+++ resolved
@@ -21,12 +21,11 @@
     }
   }
 
-<<<<<<< HEAD
   // Retrieve `guest` role.
   if (!role) {
     role = await strapi.query('role', 'users-permissions').findOne({ type: 'guest' }, []);
   }
-  
+
   const route = ctx.request.route;
   const permission = await strapi.query('permission', 'users-permissions').findOne({
     role: role._id || role.id,
@@ -38,15 +37,6 @@
 
   if (!permission) {
     return ctx.unauthorized();
-=======
-  const actions = _.get(strapi.plugins['users-permissions'].config, ['roles', role.toString(), 'permissions', route.plugin || 'application', 'controllers', route.controller], {});
-  const permission = _.find(actions, (config, name) => {
-    return name.toLowerCase() === route.action.toLowerCase();
-  });
-
-  if (!permission) {
-    return ctx.unauthorized('Access restricted for this action.');
->>>>>>> 4bb6e2b5
   }
 
   // Execute the policies.
