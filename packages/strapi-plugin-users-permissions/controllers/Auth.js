'use strict';

/**
 * Auth.js controller
 *
 * @description: A set of functions called "actions" for managing `Auth`.
 */

/* eslint-disable no-useless-escape */
const crypto = require('crypto');
const _ = require('lodash');
const grant = require('grant-koa');

const emailRegExp = /^(([^<>()\[\]\\.,;:\s@"]+(\.[^<>()\[\]\\.,;:\s@"]+)*)|(".+"))@((\[[0-9]{1,3}\.[0-9]{1,3}\.[0-9]{1,3}\.[0-9]{1,3}\])|(([a-zA-Z\-0-9]+\.)+[a-zA-Z]{2,}))$/;

module.exports = {
  callback: async ctx => {
    const provider = ctx.params.provider || 'local';
    const params = ctx.request.body;

    const store = await strapi.store({
      environment: '',
      type: 'plugin',
      name: 'users-permissions',
    });

    if (provider === 'local') {
      if (
        !_.get(await store.get({ key: 'grant' }), 'email.enabled') &&
        !ctx.request.admin
      ) {
        return ctx.badRequest(null, 'This provider is disabled.');
      }

      // The identifier is required.
      if (!params.identifier) {
        return ctx.badRequest(
          null,
          ctx.request.admin
            ? [{ messages: [{ id: 'Auth.form.error.email.provide' }] }]
            : 'Please provide your username or your e-mail.'
        );
      }

      // The password is required.
      if (!params.password) {
        return ctx.badRequest(
          null,
          ctx.request.admin
            ? [{ messages: [{ id: 'Auth.form.error.password.provide' }] }]
            : 'Please provide your password.'
        );
      }

      const query = {};

      // Check if the provided identifier is an email or not.
      const isEmail = emailRegExp.test(params.identifier);

      // Set the identifier to the appropriate query field.
      if (isEmail) {
        query.email = params.identifier.toLowerCase();
      } else {
        query.username = params.identifier;
      }

      // Check if the user exists.
<<<<<<< HEAD
      const user = await strapi.plugins["users-permissions"].queries("user", "users-permissions")
        .findOne(query);
=======
      const user = await strapi.plugins['users-permissions']
        .queries('user', 'users-permissions')
        .findOne(query, ['role']);
>>>>>>> d12cdf65

      if (!user) {
        return ctx.badRequest(
          null,
          ctx.request.admin
            ? [{ messages: [{ id: 'Auth.form.error.invalid' }] }]
            : 'Identifier or password invalid.'
        );
      }

      if (
        _.get(await store.get({ key: 'advanced' }), 'email_confirmation') &&
        user.confirmed !== true
      ) {
        return ctx.badRequest(
          null,
          ctx.request.admin
            ? [{ messages: [{ id: 'Auth.form.error.confirmed' }] }]
            : 'Your account email is not confirmed.'
        );
      }

      if (user.blocked === true) {
        return ctx.badRequest(
          null,
          ctx.request.admin
            ? [{ messages: [{ id: 'Auth.form.error.blocked' }] }]
            : 'Your account has been blocked by the administrator.'
        );
      }

      // The user never authenticated with the `local` provider.
      if (!user.password) {
        return ctx.badRequest(
          null,
          ctx.request.admin
            ? [{ messages: [{ id: 'Auth.form.error.password.local' }] }]
            : 'This user never set a local password, please login thanks to the provider used during account creation.'
        );
      }

      const validPassword = strapi.plugins[
        'users-permissions'
      ].services.user.validatePassword(params.password, user.password);

      if (!validPassword) {
        return ctx.badRequest(
          null,
          ctx.request.admin
            ? [{ messages: [{ id: 'Auth.form.error.invalid' }] }]
            : 'Identifier or password invalid.'
        );
      } else {
        ctx.send({
          jwt: strapi.plugins['users-permissions'].services.jwt.issue(
            _.pick(user.toJSON ? user.toJSON() : user, ['_id', 'id'])
          ),
          user: _.omit(user.toJSON ? user.toJSON() : user, [
            'password',
            'resetPasswordToken',
          ]),
        });
      }
    } else {
      if (!_.get(await store.get({ key: 'grant' }), [provider, 'enabled'])) {
        return ctx.badRequest(null, 'This provider is disabled.');
      }

      // Connect the user thanks to the third-party provider.
      let user, error;
      try {
        [user, error] = await strapi.plugins[
          'users-permissions'
        ].services.providers.connect(provider, ctx.query);
      } catch ([user, error]) {
        return ctx.badRequest(
          null,
          error === 'array' ? (ctx.request.admin ? error[0] : error[1]) : error
        );
      }

      if (!user) {
        return ctx.badRequest(
          null,
          error === 'array' ? (ctx.request.admin ? error[0] : error[1]) : error
        );
      }

      ctx.send({
        jwt: strapi.plugins['users-permissions'].services.jwt.issue(
          _.pick(user, ['_id', 'id'])
        ),
        user: _.omit(user.toJSON ? user.toJSON() : user, [
          'password',
          'resetPasswordToken',
        ]),
      });
    }
  },

  changePassword: async ctx => {
    const params = _.assign({}, ctx.request.body, ctx.params);

    if (
      params.password &&
      params.passwordConfirmation &&
      params.password === params.passwordConfirmation &&
      params.code
    ) {
      const user = await strapi.plugins['users-permissions']
        .queries('user', 'users-permissions')
        .findOne({ resetPasswordToken: params.code });

      if (!user) {
        return ctx.badRequest(
          null,
          ctx.request.admin
            ? [{ messages: [{ id: 'Auth.form.error.code.provide' }] }]
            : 'Incorrect code provided.'
        );
      }

      // Delete the current code
      user.resetPasswordToken = null;

      user.password = await strapi.plugins[
        'users-permissions'
      ].services.user.hashPassword(params);

      // Remove relations data to update user password.
      const data = _.omit(
        user,
        strapi.plugins['users-permissions'].models.user.associations.map(
          ast => ast.alias
        )
      );

      // Update the user.
      await strapi.plugins['users-permissions']
        .queries('user', 'users-permissions')
        .update(data);

      ctx.send({
        jwt: strapi.plugins['users-permissions'].services.jwt.issue(
          _.pick(user.toJSON ? user.toJSON() : user, ['_id', 'id'])
        ),
        user: _.omit(user.toJSON ? user.toJSON() : user, [
          'password',
          'resetPasswordToken',
        ]),
      });
    } else if (
      params.password &&
      params.passwordConfirmation &&
      params.password !== params.passwordConfirmation
    ) {
      return ctx.badRequest(
        null,
        ctx.request.admin
          ? [{ messages: [{ id: 'Auth.form.error.password.matching' }] }]
          : 'Passwords do not match.'
      );
    } else {
      return ctx.badRequest(
        null,
        ctx.request.admin
          ? [{ messages: [{ id: 'Auth.form.error.params.provide' }] }]
          : 'Incorrect params provided.'
      );
    }
  },

  connect: async (ctx, next) => {
    const grantConfig = await strapi
      .store({
        environment: '',
        type: 'plugin',
        name: 'users-permissions',
        key: 'grant',
      })
      .get();

    const [protocol, host] = strapi.config.url.split('://');
    _.defaultsDeep(grantConfig, { server: { protocol, host } });

    const provider =
      process.platform === 'win32'
        ? ctx.request.url.split('\\')[2]
        : ctx.request.url.split('/')[2];
    const config = grantConfig[provider];

    if (!_.get(config, 'enabled')) {
      return ctx.badRequest(null, 'This provider is disabled.');
    }

    return grant(grantConfig)(ctx, next);
  },

  forgotPassword: async ctx => {
    const { email, url } = ctx.request.body;

    // Find the user user thanks to his email.
    const user = await strapi.plugins['users-permissions']
      .queries('user', 'users-permissions')
      .findOne({ email });

    // User not found.
    if (!user) {
      return ctx.badRequest(
        null,
        ctx.request.admin
          ? [{ messages: [{ id: 'Auth.form.error.user.not-exist' }] }]
          : 'This email does not exist.'
      );
    }

    // Generate random token.
    const resetPasswordToken = crypto.randomBytes(64).toString('hex');

    // Set the property code.
    user.resetPasswordToken = resetPasswordToken;

    const settings = (await strapi
      .store({
        environment: '',
        type: 'plugin',
        name: 'users-permissions',
      })
      .get({ key: 'email' }))['reset_password'].options;

    settings.message = await strapi.plugins[
      'users-permissions'
    ].services.userspermissions.template(settings.message, {
      URL: url,
      USER: _.omit(user.toJSON ? user.toJSON() : user, [
        'password',
        'resetPasswordToken',
        'role',
        'provider',
      ]),
      TOKEN: resetPasswordToken,
    });

    settings.object = await strapi.plugins[
      'users-permissions'
    ].services.userspermissions.template(settings.object, {
      USER: _.omit(user.toJSON ? user.toJSON() : user, [
        'password',
        'resetPasswordToken',
        'role',
        'provider',
      ]),
    });

    try {
      // Send an email to the user.
      await strapi.plugins['email'].services.email.send({
        to: user.email,
        from:
          settings.from.email || settings.from.name
            ? `"${settings.from.name}" <${settings.from.email}>`
            : undefined,
        replyTo: settings.response_email,
        subject: settings.object,
        text: settings.message,
        html: settings.message,
      });
    } catch (err) {
      return ctx.badRequest(null, err);
    }

    // Remove relations data to update user code.
    const data = _.omit(
      user,
      strapi.plugins['users-permissions'].models.user.associations.map(
        ast => ast.alias
      )
    );

    // Update the user.
    await strapi.plugins['users-permissions']
      .queries('user', 'users-permissions')
      .update(data);

    ctx.send({ ok: true });
  },

  register: async ctx => {
    const pluginStore = await strapi.store({
      environment: '',
      type: 'plugin',
      name: 'users-permissions',
    });

    const settings = await pluginStore.get({
      key: 'advanced',
    });

    if (!settings.allow_register) {
      return ctx.badRequest(
        null,
        ctx.request.admin
          ? [{ messages: [{ id: 'Auth.advanced.allow_register' }] }]
          : 'Register action is currently disabled.'
      );
    }

    const params = _.assign(ctx.request.body, {
      provider: 'local',
    });

    // Password is required.
    if (!params.password) {
      return ctx.badRequest(
        null,
        ctx.request.admin
          ? [{ messages: [{ id: 'Auth.form.error.password.provide' }] }]
          : 'Please provide your password.'
      );
    }

    // Throw an error if the password selected by the user
    // contains more than two times the symbol '$'.
    if (
      strapi.plugins['users-permissions'].services.user.isHashed(
        params.password
      )
    ) {
      return ctx.badRequest(
        null,
        ctx.request.admin
          ? [{ messages: [{ id: 'Auth.form.error.password.format' }] }]
          : 'Your password cannot contain more than three times the symbol `$`.'
      );
    }

    const role = await strapi.plugins['users-permissions']
      .queries('role', 'users-permissions')
      .findOne({ type: settings.default_role }, []);

    if (!role) {
      return ctx.badRequest(
        null,
        ctx.request.admin
          ? [{ messages: [{ id: 'Auth.form.error.role.notFound' }] }]
          : 'Impossible to find the default role.'
      );
    }

    // Check if the provided email is valid or not.
    const isEmail = emailRegExp.test(params.email);

    if (isEmail) {
      params.email = params.email.toLowerCase();
    }

    params.role = role._id || role.id;
    params.password = await strapi.plugins[
      'users-permissions'
    ].services.user.hashPassword(params);

    const user = await strapi.plugins['users-permissions']
      .queries('user', 'users-permissions')
      .findOne({
        email: params.email,
      });

    if (user && user.provider === params.provider) {
      return ctx.badRequest(
        null,
        ctx.request.admin
          ? [{ messages: [{ id: 'Auth.form.error.email.taken' }] }]
          : 'Email is already taken.'
      );
    }

    if (user && user.provider !== params.provider && settings.unique_email) {
      return ctx.badRequest(
        null,
        ctx.request.admin
          ? [{ messages: [{ id: 'Auth.form.error.email.taken' }] }]
          : 'Email is already taken.'
      );
    }

    try {
      if (!settings.email_confirmation) {
        params.confirmed = true;
      }

      const user = await strapi.plugins['users-permissions']
        .queries('user', 'users-permissions')
        .create(params);

      const jwt = strapi.plugins['users-permissions'].services.jwt.issue(
        _.pick(user.toJSON ? user.toJSON() : user, ['_id', 'id'])
      );

      if (settings.email_confirmation) {
        const storeEmail =
          (await pluginStore.get({
            key: 'email',
          })) || {};

        const settings = storeEmail['email_confirmation']
          ? storeEmail['email_confirmation'].options
          : {};

        settings.message = await strapi.plugins[
          'users-permissions'
        ].services.userspermissions.template(settings.message, {
          URL: new URL(
            '/auth/email-confirmation',
            strapi.config.url
          ).toString(),
          USER: _.omit(user.toJSON ? user.toJSON() : user, [
            'password',
            'resetPasswordToken',
            'role',
            'provider',
          ]),
          CODE: jwt,
        });

        settings.object = await strapi.plugins[
          'users-permissions'
        ].services.userspermissions.template(settings.object, {
          USER: _.omit(user.toJSON ? user.toJSON() : user, [
            'password',
            'resetPasswordToken',
            'role',
            'provider',
          ]),
        });

        try {
          // Send an email to the user.
          await strapi.plugins['email'].services.email.send({
            to: (user.toJSON ? user.toJSON() : user).email,
            from:
              settings.from.email && settings.from.name
                ? `"${settings.from.name}" <${settings.from.email}>`
                : undefined,
            replyTo: settings.response_email,
            subject: settings.object,
            text: settings.message,
            html: settings.message,
          });
        } catch (err) {
          return ctx.badRequest(null, err);
        }
      }

      ctx.send({
        jwt,
        user: _.omit(user.toJSON ? user.toJSON() : user, [
          'password',
          'resetPasswordToken',
        ]),
      });
    } catch (err) {
      const adminError = _.includes(err.message, 'username')
        ? 'Auth.form.error.username.taken'
        : 'Auth.form.error.email.taken';

      ctx.badRequest(
        null,
        ctx.request.admin ? [{ messages: [{ id: adminError }] }] : err.message
      );
    }
  },

  emailConfirmation: async ctx => {
    const params = ctx.query;

    const user = await strapi.plugins['users-permissions'].services.jwt.verify(
      params.confirmation
    );

    await strapi.plugins['users-permissions'].services.user.edit(
      _.pick(user, ['_id', 'id']),
      { confirmed: true }
    );

    const settings = await strapi
      .store({
        environment: '',
        type: 'plugin',
        name: 'users-permissions',
        key: 'advanced',
      })
      .get();

    ctx.redirect(settings.email_confirmation_redirection || '/');
  },
};<|MERGE_RESOLUTION|>--- conflicted
+++ resolved
@@ -65,14 +65,9 @@
       }
 
       // Check if the user exists.
-<<<<<<< HEAD
-      const user = await strapi.plugins["users-permissions"].queries("user", "users-permissions")
-        .findOne(query);
-=======
       const user = await strapi.plugins['users-permissions']
         .queries('user', 'users-permissions')
-        .findOne(query, ['role']);
->>>>>>> d12cdf65
+        .findOne(query);
 
       if (!user) {
         return ctx.badRequest(
