--- conflicted
+++ resolved
@@ -1,10 +1,6 @@
 {
   "name": "@strapi/typescript-utils",
-<<<<<<< HEAD
-  "version": "4.12.6",
-=======
   "version": "4.12.7",
->>>>>>> fefc4a24
   "description": "Typescript support for Strapi",
   "repository": {
     "type": "git",
