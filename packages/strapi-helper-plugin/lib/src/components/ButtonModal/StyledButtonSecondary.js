--- conflicted
+++ resolved
@@ -4,11 +4,8 @@
 const StyledButtonSecondary = styled(Button)`
   position: relative;
   height: 3rem;
-<<<<<<< HEAD
   font-family: Lato;
   border-radius: 3px;
-=======
->>>>>>> ab89cc20
   padding-left: 1.5rem;
   padding-right: 1.5rem;
   cursor: pointer;
