{
  "name": "create-strapi-app",
<<<<<<< HEAD
  "version": "4.12.6",
  "description": "Generate a new Strapi application.",
  "dependencies": {
    "@strapi/generate-new": "4.12.6",
=======
  "version": "4.12.7",
  "description": "Generate a new Strapi application.",
  "dependencies": {
    "@strapi/generate-new": "4.12.7",
>>>>>>> fefc4a24
    "commander": "8.3.0",
    "inquirer": "8.2.5"
  },
  "keywords": [
    "create-strapi-app",
    "create",
    "new",
    "generate",
    "strapi"
  ],
  "homepage": "https://strapi.io",
  "bugs": {
    "url": "https://github.com/strapi/strapi/issues"
  },
  "repository": {
    "type": "git",
    "url": "git://github.com/strapi/strapi.git"
  },
  "license": "SEE LICENSE IN LICENSE",
  "author": {
    "name": "Strapi Solutions SAS",
    "email": "hi@strapi.io",
    "url": "https://strapi.io"
  },
  "maintainers": [
    {
      "name": "Strapi Solutions SAS",
      "email": "hi@strapi.io",
      "url": "https://strapi.io"
    }
  ],
  "bin": "./bin/index.js",
  "files": [
    "./dist",
    "./bin"
  ],
  "scripts": {
    "build": "run -T tsc",
    "build:ts": "run -T tsc",
    "watch": "run -T tsc -w --preserveWatchOutput",
    "clean": "run -T rimraf ./dist",
    "prepublishOnly": "yarn clean && yarn build",
    "lint": "run -T eslint ."
  },
  "devDependencies": {
<<<<<<< HEAD
    "eslint-config-custom": "4.12.6",
    "tsconfig": "4.12.6"
=======
    "eslint-config-custom": "4.12.7",
    "tsconfig": "4.12.7"
>>>>>>> fefc4a24
  },
  "engines": {
    "node": ">=16.0.0 <=20.x.x",
    "npm": ">=6.0.0"
  }
}<|MERGE_RESOLUTION|>--- conflicted
+++ resolved
@@ -1,16 +1,9 @@
 {
   "name": "create-strapi-app",
-<<<<<<< HEAD
-  "version": "4.12.6",
-  "description": "Generate a new Strapi application.",
-  "dependencies": {
-    "@strapi/generate-new": "4.12.6",
-=======
   "version": "4.12.7",
   "description": "Generate a new Strapi application.",
   "dependencies": {
     "@strapi/generate-new": "4.12.7",
->>>>>>> fefc4a24
     "commander": "8.3.0",
     "inquirer": "8.2.5"
   },
@@ -56,13 +49,8 @@
     "lint": "run -T eslint ."
   },
   "devDependencies": {
-<<<<<<< HEAD
-    "eslint-config-custom": "4.12.6",
-    "tsconfig": "4.12.6"
-=======
     "eslint-config-custom": "4.12.7",
     "tsconfig": "4.12.7"
->>>>>>> fefc4a24
   },
   "engines": {
     "node": ">=16.0.0 <=20.x.x",
