{
  "name": "strapi-plugin-settings-manager",
<<<<<<< HEAD
  "version": "3.0.0-beta.11",
=======
  "version": "3.0.0-beta.13",
>>>>>>> da5d02fb
  "description": "Strapi plugin to manage settings.",
  "strapi": {
    "name": "Settings Manager",
    "icon": "wrench",
    "description": "settings-manager.plugin.description"
  },
  "scripts": {
    "test": "echo \"no tests yet\""
  },
  "dependencies": {
    "classnames": "^2.2.6",
    "immutable": "^3.8.2",
    "invariant": "^2.2.1",
    "lodash": "^4.17.11",
    "react": "^16.0.0",
    "react-dom": "^16.0.0",
    "react-helmet": "^5.2.0",
    "react-intl": "^2.8.0",
    "react-redux": "^7.0.2",
    "react-router": "^5.0.0",
    "react-router-dom": "^5.0.0",
    "react-transition-group": "^2.5.0",
    "reactstrap": "^5.0.0",
    "redux": "^4.0.1",
    "reselect": "^3.0.1",
    "shelljs": "^0.7.8",
<<<<<<< HEAD
    "strapi-helper-plugin": "3.0.0-beta.11"
=======
    "strapi-helper-plugin": "3.0.0-beta.13"
>>>>>>> da5d02fb
  },
  "author": {
    "name": "Strapi team",
    "email": "hi@strapi.io",
    "url": "http://strapi.io"
  },
  "maintainers": [
    {
      "name": "Strapi team",
      "email": "hi@strapi.io",
      "url": "http://strapi.io"
    }
  ],
  "repository": {
    "type": "git",
    "url": "git://github.com/strapi/strapi.git"
  },
  "engines": {
<<<<<<< HEAD
    "node": ">= 10.0.0",
    "npm": ">= 6.0.0"
=======
    "node": ">=10.0.0",
    "npm": ">=6.0.0"
>>>>>>> da5d02fb
  },
  "license": "MIT",
  "gitHead": "c85658a19b8fef0f3164c19693a45db305dc07a9"
}<|MERGE_RESOLUTION|>--- conflicted
+++ resolved
@@ -1,10 +1,6 @@
 {
   "name": "strapi-plugin-settings-manager",
-<<<<<<< HEAD
-  "version": "3.0.0-beta.11",
-=======
   "version": "3.0.0-beta.13",
->>>>>>> da5d02fb
   "description": "Strapi plugin to manage settings.",
   "strapi": {
     "name": "Settings Manager",
@@ -31,11 +27,7 @@
     "redux": "^4.0.1",
     "reselect": "^3.0.1",
     "shelljs": "^0.7.8",
-<<<<<<< HEAD
-    "strapi-helper-plugin": "3.0.0-beta.11"
-=======
     "strapi-helper-plugin": "3.0.0-beta.13"
->>>>>>> da5d02fb
   },
   "author": {
     "name": "Strapi team",
@@ -54,13 +46,8 @@
     "url": "git://github.com/strapi/strapi.git"
   },
   "engines": {
-<<<<<<< HEAD
-    "node": ">= 10.0.0",
-    "npm": ">= 6.0.0"
-=======
     "node": ">=10.0.0",
     "npm": ">=6.0.0"
->>>>>>> da5d02fb
   },
   "license": "MIT",
   "gitHead": "c85658a19b8fef0f3164c19693a45db305dc07a9"
