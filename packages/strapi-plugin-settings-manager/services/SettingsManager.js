'use strict';

const fs = require('fs');
const path = require('path');
const _ = require('lodash');
const exec = require('child_process').execSync;

module.exports = {
  menu: {
    sections: [
      {
        name: 'menu.section.global-settings',
        items: [
            {
            slug: 'application',
            name: 'menu.item.application',
            icon: 'globe'
          },
          {
            slug: 'languages',
            name: 'menu.item.languages',
            icon: 'language'
          }
        ]
      },
      {
        name: 'menu.section.environments',
        items: [
          {
            slug: 'databases',
            name: 'menu.item.database',
            icon: 'database'
          },
          {
            slug: 'request',
            name: 'menu.item.request',
            icon: 'compress'
          },
          {
            slug: 'response',
            name: 'menu.item.response',
            icon: 'upload'
          },
          {
            slug: 'security',
            name: 'menu.item.security',
            icon: 'shield'
          },
          {
            slug: 'server',
            name: 'menu.item.server',
            icon: 'server'
          }
        ]
      }
    ]
  },

  application: () => ({
    name: 'form.application.name',
    description: 'form.application.description',
    sections: [
      {
        name: '',
        items: [
          {
            name: 'form.application.item.name',
            target: 'application.name',
            type: 'string',
            value: _.get(strapi.config, 'name', null),
            validations : {
              maxLength: 255,
              required: true
            }
          },
          {
            name: 'form.application.item.description',
            target: 'application.description',
            type: 'string',
            value: _.get(strapi.config, 'description', null),
            validations : {
              maxLength: 255,
              required: true
            }
          },
          {
            name: 'form.application.item.version',
            target: 'package.version',
            type: 'string',
            value: _.get(strapi.config, 'info.version', null),
            validations : {
              regex: '^(\\d+\\.)?(\\d+\\.)?(\\*|\\d+)$',
              required: true
            }
          }
        ]
      }
    ]
  }),

  request: env => ({
    name: 'form.request.name',
    description: 'form.request.description',
    sections: [
      {
        name: 'form.request.item.logger',
        items: [
          {
            name: 'form.request.item.logger.level',
            target: 'request.logger.level',
            type: 'string',
            value: _.get(strapi.config, `environments.${env}.request.logger.level`, null),
            validations: {
              required: true
            }
          },
          {
            name: 'form.request.item.logger.exposeInContext',
            target: 'request.logger.exposeInContext',
            type: 'boolean',
            value: _.get(strapi.config, `environments.${env}.request.logger.exposeInContext`, null),
            validations: {
              required: true
            }
          },
          {
            name: 'form.request.item.logger.requests',
            target: 'request.logger.requests',
            type: 'boolean',
            value: _.get(strapi.config, `environments.${env}.request.logger.requests`, null),
            validations: {
              required: true
            }
          }
        ]
      },
      {
        name: 'form.request.item.parser',
        items: [
          {
            name: 'form.request.item.parser.enabled',
            target: 'request.parser.enabled',
            type: 'boolean',
            value: _.get(strapi.config, `environments.${env}.request.parser.enabled`, null),
            items: [
              {
                name: 'form.request.item.parser.multipart',
                target: 'request.parser.multipart',
                type: 'boolean',
                value: _.get(strapi.config, `environments.${env}.request.parser.multipart`, null),
                validations : {
                  required: true
                }
              }
            ]
          }
        ]
      },
      {
        name: 'form.request.item.router',
        items: [
          {
            name: 'form.request.item.router.prefix',
            target: 'request.router.prefix',
            type: 'string',
            value: _.get(strapi.config, `environments.${env}.request.router.prefix`, null),
            validations : {
              required: true
            }
          }
        ]
      }
    ]
  }),

  response: env => ({
    name: 'form.response.name',
    description: 'form.response.description',
    sections: [
      {
        name: '',
        items: [
          {
            name: 'form.response.item.gzip.enabled',
            target: 'response.gzip.enabled',
            type: 'boolean',
            value: _.get(strapi.config, `environments.${env}.response.gzip.enabled`, null),
            validations: {
              required: true
            }
          },
          {
            name: 'form.response.item.responseTime.enabled',
            target: 'response.responseTime.enabled',
            type: 'boolean',
            value: _.get(strapi.config, `environments.${env}.response.responseTime.enabled`, null),
            validations: {
              required: true
            }
          }
        ]
      }
    ]
  }),

  security: env => ({
    name: 'form.security.name',
    description: 'form.security.description',
    sections: [
      {
        name: 'form.security.item.csrf',
        items: [
          {
            name: 'form.security.item.csrf.enabled',
            target: 'security.csrf.enabled',
            type: 'boolean',
            value: _.get(strapi.config, `environments.${env}.security.csrf.enabled`, null),
            items: [
              {
                name: 'form.security.item.csrf.key',
                target: 'security.csrf.key',
                type: 'string',
                value: _.get(strapi.config, `environments.${env}.security.csrf.key`, null),
                validations: {}
              },
              {
                name: 'form.security.item.csrf.secret',
                target: 'security.csrf.secret',
                type: 'string',
                value: _.get(strapi.config, `environments.${env}.security.csrf.secret`, null),
                validations: {}
              },
              {
                name: 'form.security.item.csrf.cookie',
                target: 'security.csrf.cookie',
                type: 'string',
                value: _.get(strapi.config, `environments.${env}.security.csrf.cookie`, null),
                validations: {}
              },
              {
                name: 'form.security.item.csrf.angular',
                target: 'security.csrf.angular',
                type: 'boolean',
                value: _.get(strapi.config, `environments.${env}.security.csrf.angular`, null),
                validations: {}
              }
            ],
            validations: {
              required: true
            }
          }
        ]
      },
      {
        name: 'form.security.item.p3p',
        items: [
          {
            name: 'form.security.item.p3p.enabled',
            target: 'security.p3p.enabled',
            type: 'boolean',
            value: _.get(strapi.config, `environments.${env}.security.p3p.enabled`, null),
            items: [
              {
                name: 'form.security.item.p3p.value',
                target: 'security.p3p.value',
                type: 'string',
                value: _.get(strapi.config, `environments.${env}.security.p3p.value`, null),
                validations: {
                  required: true
                }
              }
            ],
            validations: {
              required: true
            }
          }
        ]
      },
      {
        name: 'form.security.item.hsts',
        items: [
          {
            name: 'form.security.item.hsts.enabled',
            target: 'security.hsts.enabled',
            type: 'boolean',
            value: _.get(strapi.config, `environments.${env}.security.hsts.enabled`, null),
            items: [
              {
                name: 'form.security.item.hsts.maxAge',
                target: 'security.hsts.maxAge',
                type: 'number',
                value: _.get(strapi.config, `environments.${env}.security.hsts.maxAge`, null),
                validations: {
                  required: true
                }
              },
              {
                name: 'form.security.item.hsts.includeSubDomains',
                target: 'security.hsts.includeSubDomains',
                type: 'boolean',
                value: _.get(strapi.config, `environments.${env}.security.hsts.includeSubDomains`, null),
                validations: {}
              },
              {
                name: 'form.security.item.hsts.preload',
                target: 'security.hsts.preload',
                type: 'boolean',
                value: _.get(strapi.config, `environments.${env}.security.hsts.preload`, null),
                validations: {}
              }
            ],
            validations: {
              required: true
            }
          }
        ]
      },
      {
        name: 'form.security.item.xframe',
        items: [
          {
            name: 'form.security.item.xframe.enabled',
            target: 'security.xframe.enabled',
            type: 'boolean',
            value: _.get(strapi.config, `environments.${env}.security.xframe.enabled`, null),
            items: [
              {
<<<<<<< HEAD
                name: 'form.security.item.xframe',
                target: 'security.xframe',
=======
                name: 'form.security.item.xframe.value',
                target: 'security.xframe.value',
>>>>>>> d855d99f
                type: 'enum',
                value: _.get(strapi.config, `environments.${env}.security.xframe`, null),
                items: [
                  {
                    name: 'form.security.item.xframe.deny',
                    value: 'DENY',
                  },
                  {
                    name: 'form.security.item.xframe.sameorigin',
                    value: 'SAMEORIGIN',
                  },
                  {
                    name: 'form.security.item.xframe.allow-from',
                    value: 'ALLOW-FROM',
                    items: [{
                      name: '',
                      target: 'security.xframe.value.nested',
                      type: 'string',
                      value: '',
                      validations: {
                        required: true
                      }
                    }]
                  }
                ],
                validations: {
                  required: true
                }
              }
            ],
            validations: {
              required: true
            }
          }
        ]
      },
      {
        name: 'form.security.item.xssProtection',
        items: [
          {
            name: 'form.security.item.xssProtection.enabled',
            target: 'security.xssProtection.enabled',
            type: 'boolean',
            value: _.get(strapi.config, `environments.${env}.security.xssProtection.enabled`, null),
            items: [
              {
                name: 'form.security.item.xssProtection.mode',
                target: 'security.xssProtection.mode',
                type: 'string',
                value: _.get(strapi.config, `environments.${env}.security.xssProtection.mode`, null),
                validations: {}
              }
            ],
            validations: {
              required: true
            }
          }
        ]
      },
      {
        name: 'form.security.item.cors',
        items: [
          {
            name: 'form.security.item.cors.enabled',
            target: 'security.cors.enabled',
            type: 'boolean',
            value: _.get(strapi.config, `environments.${env}.security.cors.enabled`, null),
            items: [
              {
                name: 'form.security.item.cors.origin',
                target: 'security.cors.origin',
                type: 'string',
                value: _.get(strapi.config, `environments.${env}.security.cors.origin`, null),
                validations: {
                  required: true
                }
              }
            ],
            validations: {
              required: true
            }
          }
        ]
      }
    ]
  }),

  server: env => ({
    name: 'form.server.name',
    description: 'form.server.description',
    sections: [
      {
        name: '',
        items: [
          {
            name: 'form.server.item.host',
            target: 'server.host',
            type: 'string',
            value: _.get(strapi.config, `environments.${env}.server.host`, null),
            validations: {}
          },
          {
            name: 'form.server.item.port',
            target: 'server.port',
            type: 'number',
            value: _.get(strapi.config, `environments.${env}.server.port`, null),
            validations: {}
          },
          {
            name: 'form.server.item.cron',
            target: 'server.cron.enabled',
            type: 'boolean',
            value: _.get(strapi.config, `environments.${env}.server.cron.enabled`, null)
          }
        ]
      }
    ]
  }),

  i18n: env => ({
    name: 'form.language.name',
    description: 'form.language.description',
    sections: [
      {
        name: '',
        items: [
          {
            name: 'form.language.choose',
            target: 'language.defaultLocale',
            type: 'select',
            items: strapi.plugins['settings-manager'].services.languages
          }
        ]
      }
    ]
  }),

  databases: (name, env) => ({
    name: 'form.database.name',
    description: 'form.database.description',
    sections: [
      {
        name: '',
        items: [
          {
            name: 'form.database.item.name',
            target: `database.connections.${name}.name`,
            type: 'string',
            value: name,
            validations: {
              required: true
            }
          },
          {
            name: 'form.database.item.connector',
            target: `database.connections.${name}.connector`,
            type: 'string',
            value: _.get(strapi.config, `environments.${env}.database.connections.${name}.connector`, null),
            validations: {
              required: true
            }
          },
          {
            name: 'form.database.item.client',
            target: `database.connections.${name}.settings.client`,
            type: 'select',
            value: _.get(strapi.config, `environments.${env}.database.connections.${name}.settings.client`, null),
            items: [
              {
                name: 'form.database.item.provider.mongo',
                value: 'mongo',
              },
              {
                name: 'form.database.item.provider.postgres',
                value: 'postgres',
              },
              {
                name: 'form.database.item.provider.mysql',
                value: 'mysql',
              },
              {
                name: 'form.database.item.provider.sqlite3',
                value: 'sqlite3',
              },
              {
                name: 'form.database.item.provider.redis',
                value: 'redis',
              }
            ],
            validations: {
              required: true
            }
          },
          {
            name: 'form.database.item.host',
            target: `database.connections.${name}.settings.host`,
            type: 'string',
            value: _.get(strapi.config, `environments.${env}.database.connections.${name}.settings.host`, null),
            validations: {
              required: true
            }
          },
          {
            name: 'form.database.item.port',
            target: `database.connections.${name}.settings.port`,
            type: 'number',
            value: _.get(strapi.config, `environments.${env}.database.connections.${name}.settings.port`, null),
            validations: {
              required: true
            }
          },
          {
            name: 'form.database.item.database',
            target: `database.connections.${name}.settings.database`,
            type: 'string',
            value: _.get(strapi.config, `environments.${env}.database.connections.${name}.settings.database`, null),
            validations: {
              required: true
            }
          },
          {
            name: 'form.database.item.username',
            target: `database.connections.${name}.settings.username`,
            type: 'string',
            value: _.get(strapi.config, `environments.${env}.database.connections.${name}.settings.username`, null),
            validations: {}
          },
          {
            name: 'form.database.item.password',
            target: `database.connections.${name}.settings.password`,
            type: 'password',
            value: _.get(strapi.config, `environments.${env}.database.connections.${name}.settings.password`, null),
            validations: {}
          }
        ]
      },
      {
        name: '',
        items: [
          {
            name: 'form.database.item.default',
            target: `database.defaultConnection`,
            type: 'string',
            value: _.get(strapi.config, `environments.${env}.database.defaultConnection`, null),
            validations: {
              required: true
            }
          }
        ]
      }
    ]
  }),

  getEnvironments: () => {
    return _.map(_.keys(strapi.config.environments), environment => {
      return {
        name: environment,
        active: (strapi.config.environment === environment)
      };
    });
  },

  getLanguages: () => {
    return _.map(strapi.config.language.locales, language => {
      return {
        name: language,
        active: (strapi.config.language.defaultLocale === language)
      };
    });
  },

  getDatabases: env => {
    const databases = [];

    const databasesUsed = [];
    _.forEach(strapi.models, model => {
      databasesUsed.push(model.connection);
    });

    _.forEach(strapi.config.environments[env].database.connections, (connection, name) =>  databases.push({
      connector: _.get(connection, 'connector'),
      letter: strapi.plugins['settings-manager'].services.settingsmanager.getClientLetter(_.get(connection, 'settings.client')),
      color: strapi.plugins['settings-manager'].services.settingsmanager.getClientColor(_.get(connection, 'settings.client')),
      name,
      host: _.get(connection, 'settings.host'),
      database: _.get(connection, 'settings.database'),
      active: (_.get(strapi.config, `environments.${env}.database.defaultConnection`) === name),
      isUsed: _.includes(databasesUsed, name)
    }));

    return databases;
  },

  getClientConnector: client => {
    const bookshelfClients = ['postgres', 'mysql', 'sqlite3'];
    const mongooseClients = ['mongo'];
    const redisClients = ['redis'];

    let connector;
    if (_.indexOf(bookshelfClients, client) !== -1) connector = 'strapi-bookshelf';
    if (_.indexOf(mongooseClients, client) !== -1) connector = 'strapi-mongoose';
    if (_.indexOf(redisClients, client) !== -1) connector = 'strapi-redis';

    return connector;
  },

  getClientColor: client => {
    switch (client) {
      case 'postgres':
        return '#ffb500';
        break;
      case 'mysql':
        return '#4479a1';
        break;
      case 'redis':
        return '#ff5d00';
        break;
      case 'mongo':
        return '#43b121';
        break;
      case 'sqlite3':
        return '#006fff';
        break;
      default:
        return '#000000';
    }
  },

  getClientLetter: client => {
    switch (client) {
      case 'postgres':
        return 'PG';
        break;
      case 'mysql':
        return 'MY';
        break;
      default:
        return _.upperCase(_.head(client));
    }
  },

  getItems: model => {
    return _.flatten(_.map(model.sections, section => {
      let items = section.items;

      _.forEach(items, item => { if (item.type === 'boolean' && _.has(item, 'items')) items = _.concat(items, item.items) });

      return items
    }));
  },

  cleanParams: (params, items) => {
    const cleanParams = {};

    _.forEach(items, ({ target }) => _.has(params, target) ? _.set(cleanParams, target, _.get(params, target)) : '');

    return cleanParams;
  },

  formatErrors: errors => _.map(_.groupBy(errors, 'target'), (errs, target) => {
    return {
      target,
      messages: _.map(errs, err => {
        return {
          id: err.message,
          params: _.get(err, 'params', undefined)
        };
      })
    };
  }),

  paramsValidation: (params, items) => {
    let errors = [];

    const reformat = (value, format) => {
      if (format === 'number') try { return parseFloat(number) } catch (e) { return null };
      if (format === 'boolean') return value === 'true';

      return value;
    };

    const checkType = (input, { type, target, items }) => {
      if ((type === 'string' || type === 'text' || type === 'password') && !_.isString(input)) return errors.push({
        target: target,
        message: 'request.error.type.string'
      });

      if (type === 'number' && !_.isNumber(input)) return errors.push({
        target: target,
        message: 'request.error.type.number'
      });

      if (type === 'boolean' && !_.isBoolean(input)) return errors.push({
        target: target,
        message: 'request.error.type.boolean'
      });

      if (type === 'select' && !_.find(items, { value: input })) return errors.push({
        target: target,
        message: 'request.error.type.select'
      });

      if (type === 'enum' && !_.find(items, { value: input })) {
        const key = input.split('.')[0];
        input = _.drop(input.split('.')).join('.');

        const item = _.find(items, { value: key });

        if (!item) return errors.push({
          target: target,
          message: 'request.error.type.enum'
        });

        input = reformat(input, item.type);
        params[target] = input;

        _.forEach(item.items, subItem => {
          subItem.target = target;
          if (_.has(params, subItem.target)) {
            const input = _.get(params, subItem.target, null);

            checkType(input, subItem);
            checkValidations(input, subItem);
          }
        });
      }
    };

    const checkValidations = (input, item) => {
      _.forEach(item.validations, (value, key) => {
        if (key === 'required' && (_.isNull(input) || (_.isString(input) && _.isEmpty(input)) || _.isUndefined(input))) errors.push({
          target: item.target,
          message: 'request.error.validation.required'
        });

        if (key === 'regex' && !new RegExp(value).test(input)) errors.push({
          target: item.target,
          message: 'request.error.validation.regex'
        });

        if (key === 'max' && parseInt(input) > value) errors.push({
          target: item.target,
          message: 'request.error.validation.max'
        });

        if (key === 'min' && parseInt(input) < value) errors.push({
          target: item.target,
          message: 'request.error.validation.min'
        });

        if (key === 'maxLength' && input.length > value) errors.push({
          target: item.target,
          message: 'request.error.validation.maxLength'
        });

        if (key === 'minLength' && input.length  < value) errors.push({
          target: item.target,
          message: 'request.error.validation.minLength'
        });
      });
    };

    _.forEach(items, item => {
      if (_.has(params, item.target)) {
        const input = _.get(params, item.target, null);

        checkType(input, item);
        checkValidations(input, item);
      }
    });

    return [params, errors];
  },

  updateSettings: (params, items, env = '') => {
    const appPath = strapi.config.appPath;
    const errors = [];

    _.forEach(items, ({ target }) => {
      if (_.has(params, target)) {
        let input = _.get(params, target, null);
        const [file, ...objPath] = target.split('.');

        if (target === 'language.defaultLocale') input = _.lowerCase(input).replace(/ /g, '_');

        const filePath = (file === 'package') ? path.join(appPath, 'package.json') : path.join(appPath, 'config', `${env ? `environments/${env}` : ''}`, `${_.replace(file, '.', '/')}.json`);

        try {
          const fileContent = require(filePath);

          _.set(fileContent, objPath, input);

          try {
            fs.writeFileSync(filePath, JSON.stringify(fileContent, null, 2), 'utf8');
          } catch (e) {
            errors.push({
              target,
              message: 'request.error.config',
              params: {
                filePath: filePath
              }
            });
          }
        } catch (e) {
          errors.push({
            target,
            message: 'request.error.config',
            params: {
              filePath: filePath
            }
          });
        }
      }
    });

    return errors;
  },

  installDependency: (params, name) => {
    const connector = _.get(params, `database.connections.${name}.connector`);
    const installed = _.indexOf(_.keys(strapi.config.info.dependencies), connector) !== -1;

    if (connector && !installed) exec(`npm install ${connector}@alpha`);
  },

  cleanDependency: (env, config) => {
    const availableConnectors = ['strapi-mongoose', 'strapi-bookshelf', 'strapi-redis'];
    let usedConnectors = [];
    const errors = [];

    _.forEach(_.keys(strapi.config.environments), environment => {
      let connections = strapi.config.environments[environment].database.connections;

      if (environment === env) {
        connections = config.database.connections;
      }

      _.forEach(connections, connection => {
        if (_.get(connection, 'connector')) {
          usedConnectors.push(connection.connector);
        }
      });
    });

    usedConnectors = _.uniq(usedConnectors);

    _.forEach(availableConnectors, connector => {
      const installed = _.indexOf(_.keys(strapi.config.info.dependencies), connector) !== -1;
      const used = _.indexOf(usedConnectors, connector) !== -1;

      if (installed && !used) {
        const filePath = path.join(strapi.config.appPath, 'package.json');

        try {
          const fileContent = require(filePath);

          _.set(fileContent, `dependencies.${connector}`, undefined);

          try {
            fs.writeFileSync(filePath, JSON.stringify(fileContent, null, 2), 'utf8');
          } catch (e) {
            errors.push({
              target,
              message: 'request.error.config',
              params: {
                filePath: filePath
              }
            });
          }
        } catch (e) {
          errors.push({
            target,
            message: 'request.error.config',
            params: {
              filePath: filePath
            }
          });
        }
      }
    });

    return errors;
  },

  getModelPath: model => {
    let searchFilePath;
    const errors = [];
    const searchFileName = `${model}.settings.json`;
    const apiPath = path.join(strapi.config.appPath, 'api');

    let apis;
    try {
      apis = fs.readdirSync(apiPath);

      _.forEach(apis, api => {
        const modelsPath = path.join(apiPath, api, 'models');

        let models;
        try {
          models = fs.readdirSync(modelsPath);

          const modelIndex = _.indexOf(_.map(models, model => _.toLower(model)), searchFileName);

          if (modelIndex !== -1) searchFilePath = `${modelsPath}/${models[modelIndex]}`;
        } catch (e) {
          errors.push({
            id: 'request.error.folder.read',
            params: {
              folderPath: modelsPath
            }
          });
        }
      });
    } catch (e) {
      errors.push({
        id: 'request.error.folder.read',
        params: {
          folderPath: apiPath
        }
      });
    }

    return [searchFilePath, errors];
  }
};<|MERGE_RESOLUTION|>--- conflicted
+++ resolved
@@ -325,13 +325,8 @@
             value: _.get(strapi.config, `environments.${env}.security.xframe.enabled`, null),
             items: [
               {
-<<<<<<< HEAD
-                name: 'form.security.item.xframe',
-                target: 'security.xframe',
-=======
                 name: 'form.security.item.xframe.value',
                 target: 'security.xframe.value',
->>>>>>> d855d99f
                 type: 'enum',
                 value: _.get(strapi.config, `environments.${env}.security.xframe`, null),
                 items: [
