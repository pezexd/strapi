{
  "name": "strapi-generate-new",
  "version": "3.0.0-alpha.23.1",
  "description": "Generate a new Strapi application.",
  "homepage": "http://strapi.io",
  "keywords": [
    "generate",
    "generator",
    "strapi"
  ],
  "main": "./lib/index.js",
  "directories": {
    "lib": "./lib"
  },
  "dependencies": {
    "enpeem": "^2.2.0",
    "fs-extra": "^4.0.0",
    "inquirer": "^6.2.1",
    "listr": "^0.14.1",
    "lodash": "^4.17.5",
    "node-machine-id": "^1.1.10",
    "ora": "^2.1.0",
    "request": "^2.88.0",
<<<<<<< HEAD
    "shelljs": "^0.7.8",
    "strapi-utils": "3.0.0-alpha.21",
=======
    "strapi-utils": "3.0.0-alpha.23.1",
>>>>>>> 34ff5a36
    "uuid": "^3.1.0"
  },
  "scripts": {
    "prepublishOnly": "npm prune"
  },
  "author": {
    "email": "hi@strapi.io",
    "name": "Strapi team",
    "url": "http://strapi.io"
  },
  "maintainers": [
    {
      "name": "Strapi team",
      "email": "hi@strapi.io",
      "url": "http://strapi.io"
    }
  ],
  "repository": {
    "type": "git",
    "url": "git://github.com/strapi/strapi.git"
  },
  "bugs": {
    "url": "https://github.com/strapi/strapi/issues"
  },
  "engines": {
    "node": ">= 10.0.0",
    "npm": ">= 6.0.0"
  },
  "license": "MIT"
}<|MERGE_RESOLUTION|>--- conflicted
+++ resolved
@@ -21,12 +21,8 @@
     "node-machine-id": "^1.1.10",
     "ora": "^2.1.0",
     "request": "^2.88.0",
-<<<<<<< HEAD
     "shelljs": "^0.7.8",
-    "strapi-utils": "3.0.0-alpha.21",
-=======
     "strapi-utils": "3.0.0-alpha.23.1",
->>>>>>> 34ff5a36
     "uuid": "^3.1.0"
   },
   "scripts": {
