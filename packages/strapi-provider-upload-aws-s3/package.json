{
  "name": "strapi-provider-upload-aws-s3",
<<<<<<< HEAD
  "version": "3.0.0-alpha.16",
=======
  "version": "3.0.0-alpha.18",
>>>>>>> 5a54581b
  "description": "AWS S3 provider for strapi upload",
  "homepage": "http://strapi.io",
  "keywords": [
    "upload",
    "aws",
    "s3",
    "strapi"
  ],
  "directories": {
    "lib": "./lib"
  },
  "main": "./lib",
  "dependencies": {
    "aws-sdk": "^2.199.0"
  },
  "strapi": {
    "isProvider": true
  },
  "author": {
    "email": "hi@strapi.io",
    "name": "Strapi team",
    "url": "http://strapi.io"
  },
  "maintainers": [
    {
      "name": "Strapi team",
      "email": "hi@strapi.io",
      "url": "http://strapi.io"
    }
  ],
  "repository": {
    "type": "git",
    "url": "git://github.com/strapi/strapi.git"
  },
  "bugs": {
    "url": "https://github.com/strapi/strapi/issues"
  },
  "engines": {
    "node": ">= 10.0.0",
    "npm": ">= 6.0.0"
  },
  "license": "MIT"
}<|MERGE_RESOLUTION|>--- conflicted
+++ resolved
@@ -1,10 +1,6 @@
 {
   "name": "strapi-provider-upload-aws-s3",
-<<<<<<< HEAD
-  "version": "3.0.0-alpha.16",
-=======
   "version": "3.0.0-alpha.18",
->>>>>>> 5a54581b
   "description": "AWS S3 provider for strapi upload",
   "homepage": "http://strapi.io",
   "keywords": [
