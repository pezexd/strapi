{
<<<<<<< HEAD
  "languages": [
    "ar",
    "en",
    "es",
    "fr",
    "de",
    "it",
    "pl",
    "pt",
    "pt-BR",
    "tr",
    "zh",
    "zh-Hans"
  ]
=======
  "languages": ["ar", "en", "fr", "de", "it", "ko", "pl", "pt", "pt-BR", "tr", "zh", "zh-Hans"]
>>>>>>> 4edbef18
}<|MERGE_RESOLUTION|>--- conflicted
+++ resolved
@@ -1,20 +1,3 @@
 {
-<<<<<<< HEAD
-  "languages": [
-    "ar",
-    "en",
-    "es",
-    "fr",
-    "de",
-    "it",
-    "pl",
-    "pt",
-    "pt-BR",
-    "tr",
-    "zh",
-    "zh-Hans"
-  ]
-=======
-  "languages": ["ar", "en", "fr", "de", "it", "ko", "pl", "pt", "pt-BR", "tr", "zh", "zh-Hans"]
->>>>>>> 4edbef18
+  "languages": ["ar", "en", "es", "fr", "de", "it", "ko", "pl", "pt", "pt-BR", "tr", "zh", "zh-Hans"]
 }