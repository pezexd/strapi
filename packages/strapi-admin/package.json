--- conflicted
+++ resolved
@@ -102,13 +102,5 @@
   },
   "license": "MIT",
   "gitHead": "c85658a19b8fef0f3164c19693a45db305dc07a9",
-<<<<<<< HEAD
-  "devDependencies": {
-    "chokidar": "^3.1.1",
-    "webpack": "^4.40.1",
-    "webpack-cli": "^3.3.2"
-  }
-=======
   "devDependencies": {}
->>>>>>> 161aaaea
 }