--- conflicted
+++ resolved
@@ -509,481 +509,16 @@
                   target[model]._attributes = definition.attributes;
                   target[model].updateRelations = relations.update;
 
-<<<<<<< HEAD
                   databaseUpdates.push(
                     buildDatabaseSchema({
                       ORM,
                       definition,
                       loadedModel,
                       connection,
-=======
-                  databaseUpdate.push(
-                    new Promise(async (resolve, reject) => {
-                      try {
-                        // Equilize database tables
-                        const handler = async (table, attributes) => {
-                          const tableExist = await ORM.knex.schema.hasTable(table);
-
-                          /**
-                           *
-                           * @param {*} attribute
-                           * @param {*} name
-                           * @param {*} isTableExist Used to determine queries that cant be run while ALTERing TABLE
-                           */
-                          const getType = (attribute, name, isTableExist = false) => {
-                            let type;
-
-                            if (!attribute.type) {
-                              // Add integer value if there is a relation
-                              const relation = definition.associations.find(association => {
-                                return association.alias === name;
-                              });
-
-                              switch (relation.nature) {
-                                case 'oneToOne':
-                                case 'manyToOne':
-                                case 'oneWay':
-                                  type = definition.primaryKeyType;
-                                  break;
-                                default:
-                                  return null;
-                              }
-                            } else {
-                              switch (attribute.type) {
-                                case 'uuid':
-                                  type = definition.client === 'pg' ? 'uuid' : 'varchar(36)';
-                                  break;
-                                case 'text':
-                                  type = definition.client === 'pg' ? 'text' : 'longtext';
-                                  break;
-                                case 'json':
-                                  type = definition.client === 'pg' ? 'jsonb' : 'longtext';
-                                  break;
-                                case 'string':
-                                case 'enumeration':
-                                case 'password':
-                                case 'email':
-                                  type = 'varchar(255)';
-                                  break;
-                                case 'integer':
-                                  type = definition.client === 'pg' ? 'integer' : 'int';
-                                  break;
-                                case 'biginteger':
-                                  type = definition.client === 'pg' ? 'bigint' : 'bigint(53)';
-                                  break;
-                                case 'float':
-                                  type = definition.client === 'pg' ? 'double precision' : 'double';
-                                  break;
-                                case 'decimal':
-                                  type = 'decimal(10,2)';
-                                  break;
-                                case 'date':
-                                case 'time':
-                                case 'datetime':
-                                case 'timestamp':
-                                  type =
-                                    definition.client === 'pg'
-                                      ? 'timestamp with time zone'
-                                      : definition.client === 'sqlite3' && isTableExist
-                                        ? 'timestamp DEFAULT NULL'
-                                        : 'timestamp DEFAULT CURRENT_TIMESTAMP';
-                                  break;
-                                case 'timestampUpdate':
-                                  switch (definition.client) {
-                                    case 'pg':
-                                      type = 'timestamp with time zone';
-                                      break;
-                                    case 'sqlite3':
-                                      type = 'timestamp DEFAULT CURRENT_TIMESTAMP';
-                                      break;
-                                    default:
-                                      type =
-                                        'timestamp DEFAULT CURRENT_TIMESTAMP ON UPDATE CURRENT_TIMESTAMP';
-                                      break;
-                                  }
-                                  break;
-                                case 'boolean':
-                                  type = 'boolean';
-                                  break;
-                                default:
-                              }
-                            }
-
-                            return type;
-                          };
-
-                          // Apply field type of attributes definition
-                          const generateColumns = (attrs, start, isTableExist = false) => {
-                            return Object.keys(attrs).reduce((acc, attr) => {
-                              const attribute = attributes[attr];
-
-                              const type = getType(attribute, attr, isTableExist);
-
-                              if (type) {
-                                acc.push(
-                                  `${quote}${attr}${quote} ${type} ${
-                                    attribute.required ? 'NOT' : ''
-                                  } NULL `
-                                );
-                              }
-
-                              return acc;
-                            }, start);
-                          };
-
-                          const generateIndexes = async table => {
-                            try {
-                              const connection = strapi.config.connections[definition.connection];
-                              let columns = Object.keys(attributes).filter(attribute =>
-                                ['string', 'text'].includes(attributes[attribute].type)
-                              );
-
-                              if (!columns.length) {
-                                // No text columns founds, exit from creating Fulltext Index
-                                return;
-                              }
-
-                              switch (connection.settings.client) {
-                                case 'mysql':
-                                  columns = columns.map(attribute => `\`${attribute}\``).join(',');
-
-                                  // Create fulltext indexes for every column.
-                                  await ORM.knex.raw(
-                                    `CREATE FULLTEXT INDEX SEARCH_${_.toUpper(
-                                      _.snakeCase(table)
-                                    )} ON \`${table}\` (${columns})`
-                                  );
-                                  break;
-                                case 'pg': {
-                                  // Enable extension to allow GIN indexes.
-                                  await ORM.knex.raw('CREATE EXTENSION IF NOT EXISTS pg_trgm');
-
-                                  // Create GIN indexes for every column.
-                                  const indexes = columns.map(column => {
-                                    const indexName = `${_.snakeCase(table)}_${column}`;
-                                    const attribute =
-                                      _.toLower(column) === column ? column : `"${column}"`;
-
-                                    return ORM.knex.raw(
-                                      `CREATE INDEX IF NOT EXISTS search_${_.toLower(
-                                        indexName
-                                      )} ON "${table}" USING gin(${attribute} gin_trgm_ops)`
-                                    );
-                                  });
-
-                                  await Promise.all(indexes);
-                                  break;
-                                }
-                              }
-                            } catch (e) {
-                              // Handle duplicate errors.
-                              if (e.errno !== 1061 && e.code !== '42P07') {
-                                if (_.get(connection, 'options.debug') === true) {
-                                  console.log(e);
-                                }
-
-                                strapi.log.warn(
-                                  'The SQL database indexes haven\'t been generated successfully. Please enable the debug mode for more details.'
-                                );
-                              }
-                            }
-                          };
-
-                          const storeTable = async (table, attributes) => {
-                            const existTable = await StrapiConfigs.forge({
-                              key: `db_model_${table}`,
-                            }).fetch();
-
-                            if (existTable) {
-                              await StrapiConfigs.forge({ id: existTable.id }).save({
-                                value: JSON.stringify(attributes),
-                              });
-                            } else {
-                              await StrapiConfigs.forge({
-                                key: `db_model_${table}`,
-                                type: 'object',
-                                value: JSON.stringify(attributes),
-                              }).save();
-                            }
-                          };
-
-                          const createTable = async table => {
-                            const defaultAttributeDifinitions = {
-                              mysql: ['id INT AUTO_INCREMENT NOT NULL PRIMARY KEY'],
-                              pg: ['id SERIAL NOT NULL PRIMARY KEY'],
-                              sqlite3: ['id INTEGER PRIMARY KEY AUTOINCREMENT NOT NULL'],
-                            };
-                            let idAttributeBuilder = defaultAttributeDifinitions[definition.client];
-                            if (
-                              definition.primaryKeyType === 'uuid' &&
-                              definition.client === 'pg'
-                            ) {
-                              idAttributeBuilder = [
-                                'id uuid NOT NULL DEFAULT uuid_generate_v4() NOT NULL PRIMARY KEY',
-                              ];
-                            } else if (definition.primaryKeyType !== 'integer') {
-                              idAttributeBuilder = [
-                                `id ${getType({
-                                  type: definition.primaryKeyType,
-                                })} NOT NULL PRIMARY KEY`,
-                              ];
-                            }
-                            const columns = generateColumns(attributes, idAttributeBuilder).join(
-                              ',\n\r'
-                            );
-                            // Create table
-                            await ORM.knex.raw(`
-                        CREATE TABLE ${quote}${table}${quote} (
-                          ${columns}
-                        )
-                      `);
-                          };
-
-                          if (!tableExist) {
-                            await createTable(table);
-
-                            // Generate indexes.
-                            await generateIndexes(table, attributes);
-
-                            await storeTable(table, attributes);
-                          } else {
-                            const columns = Object.keys(attributes);
-
-                            // Fetch existing column
-                            const columnsExist = await Promise.all(
-                              columns.map(attribute => ORM.knex.schema.hasColumn(table, attribute))
-                            );
-
-                            const columnsToAdd = {};
-
-                            // Get columns to add
-                            columnsExist.forEach((columnExist, index) => {
-                              const attribute = attributes[columns[index]];
-
-                              if (!columnExist) {
-                                columnsToAdd[columns[index]] = attribute;
-                              }
-                            });
-
-                            // Generate indexes for new attributes.
-                            await generateIndexes(table, columnsToAdd);
-
-                            let previousAttributes;
-                            try {
-                              previousAttributes = JSON.parse(
-                                (await StrapiConfigs.forge({
-                                  key: `db_model_${table}`,
-                                }).fetch()).toJSON().value
-                              );
-                            } catch (err) {
-                              await storeTable(table, attributes);
-                              previousAttributes = JSON.parse(
-                                (await StrapiConfigs.forge({
-                                  key: `db_model_${table}`,
-                                }).fetch()).toJSON().value
-                              );
-                            }
-
-                            // Generate and execute query to add missing column
-                            if (Object.keys(columnsToAdd).length > 0) {
-                              const columns = generateColumns(columnsToAdd, [], tableExist);
-                              const queries = columns.reduce((acc, attribute) => {
-                                acc.push(`ALTER TABLE ${quote}${table}${quote} ADD ${attribute};`);
-                                return acc;
-                              }, []);
-
-                              await Promise.all(queries.map(query => ORM.knex.raw(query)));
-                            }
-
-                            let sqlite3Change = false;
-
-                            // Execute query to update column type
-                            await Promise.all(
-                              columns.map(
-                                attribute =>
-                                  new Promise(async resolve => {
-                                    if (
-                                      JSON.stringify(previousAttributes[attribute]) ===
-                                      JSON.stringify(attributes[attribute])
-                                    ) {
-                                      return resolve();
-                                    } else {
-                                      sqlite3Change = true;
-                                    }
-
-                                    const type = getType(attributes[attribute], attribute);
-
-                                    if (type && definition.client !== 'sqlite3') {
-                                      const changeType =
-                                        definition.client === 'pg'
-                                          ? `ALTER COLUMN ${quote}${attribute}${quote} TYPE ${type} USING ${quote}${attribute}${quote}::${type}`
-                                          : `CHANGE ${quote}${attribute}${quote} ${quote}${attribute}${quote} ${type} `;
-
-                                      const changeRequired =
-                                        definition.client === 'pg'
-                                          ? `ALTER COLUMN ${quote}${attribute}${quote} ${
-                                            attributes[attribute].required ? 'SET' : 'DROP'
-                                          } NOT NULL`
-                                          : `CHANGE ${quote}${attribute}${quote} ${quote}${attribute}${quote} ${type} ${
-                                            attributes[attribute].required ? 'NOT' : ''
-                                          } NULL`;
-
-                                      await ORM.knex.raw(
-                                        `ALTER TABLE ${quote}${table}${quote} ${changeType}`
-                                      );
-                                      await ORM.knex.raw(
-                                        `ALTER TABLE ${quote}${table}${quote} ${changeRequired}`
-                                      );
-                                    }
-
-                                    resolve();
-                                  })
-                              )
-                            );
-
-                            if (sqlite3Change && definition.client === 'sqlite3') {
-                              await createTable(`tmp_${table}`);
-
-                              try {
-                                const attrs = Object.keys(attributes)
-                                  .filter(attribute => getType(attributes[attribute], attribute))
-                                  .join(' ,');
-                                await ORM.knex.raw(
-                                  `INSERT INTO ${quote}tmp_${table}${quote}(${attrs}) SELECT ${attrs} FROM ${quote}${table}${quote}`
-                                );
-                              } catch (err) {
-                                console.log('Warning!');
-                                console.log(
-                                  'We can\'t migrate your data due to the following error.'
-                                );
-                                console.log();
-                                console.log(err);
-                                console.log();
-                                console.log(
-                                  `We created a new table "tmp_${table}" with your latest changes.`
-                                );
-                                console.log(
-                                  `We suggest you manually migrate your data from "${table}" to "tmp_${table}" and then to DROP and RENAME the tables.`
-                                );
-
-                                return false;
-                              }
-                              await ORM.knex.raw(`DROP TABLE ${quote}${table}${quote}`);
-                              await ORM.knex.raw(
-                                `ALTER TABLE ${quote}tmp_${table}${quote} RENAME TO ${quote}${table}${quote}`
-                              );
-
-                              await generateIndexes(table, attributes);
-                            }
-
-                            await storeTable(table, attributes);
-                          }
-                        };
-
-                        const quote = definition.client === 'pg' ? '"' : '`';
-
-                        // Add created_at and updated_at field if timestamp option is true
-                        if (loadedModel.hasTimestamps) {
-                          definition.attributes[
-                            _.isString(loadedModel.hasTimestamps[0])
-                              ? loadedModel.hasTimestamps[0]
-                              : 'created_at'
-                          ] = {
-                            type: 'timestamp',
-                          };
-                          definition.attributes[
-                            _.isString(loadedModel.hasTimestamps[1])
-                              ? loadedModel.hasTimestamps[1]
-                              : 'updated_at'
-                          ] = {
-                            type: 'timestampUpdate',
-                          };
-                        }
-
-                        // Save all attributes (with timestamps)
-                        target[model].allAttributes = _.clone(definition.attributes);
-
-                        // Equilize tables
-                        if (connection.options && connection.options.autoMigration !== false) {
-                          await handler(loadedModel.tableName, definition.attributes);
-                        }
-
-                        // Equilize polymorphic releations
-                        const morphRelations = definition.associations.find(association => {
-                          return association.nature.toLowerCase().includes('morphto');
-                        });
-
-                        if (morphRelations) {
-                          const attributes = {
-                            [`${loadedModel.tableName}_id`]: {
-                              type: definition.primaryKeyType,
-                            },
-                            [`${morphRelations.alias}_id`]: {
-                              type: definition.primaryKeyType,
-                            },
-                            [`${morphRelations.alias}_type`]: {
-                              type: 'text',
-                            },
-                            [definition.attributes[morphRelations.alias].filter]: {
-                              type: 'text',
-                            },
-                          };
-
-                          if (connection.options && connection.options.autoMigration !== false) {
-                            await handler(`${loadedModel.tableName}_morph`, attributes);
-                          }
-                        }
-
-                        // Equilize many to many releations
-                        const manyRelations = definition.associations.find(association => {
-                          return association.nature === 'manyToMany';
-                        });
-
-                        if (manyRelations && manyRelations.dominant) {
-                          const collection = manyRelations.plugin
-                            ? strapi.plugins[manyRelations.plugin].models[manyRelations.collection]
-                            : strapi.models[manyRelations.collection];
-
-                          const attributes = {
-                            [`${pluralize.singular(manyRelations.collection)}_id`]: {
-                              type: definition.primaryKeyType,
-                            },
-                            [`${pluralize.singular(definition.globalId.toLowerCase())}_id`]: {
-                              type: definition.primaryKeyType,
-                            },
-                          };
-
-                          const table =
-                            _.get(manyRelations, 'collectionName') ||
-                            utilsModels.getCollectionName(
-                              collection.attributes[manyRelations.via],
-                              manyRelations
-                            );
-
-                          await handler(table, attributes);
-                        }
-
-                        // Remove from attributes (auto handled by bookshlef and not displayed on ctb)
-                        if (loadedModel.hasTimestamps) {
-                          delete definition.attributes[
-                            _.isString(loadedModel.hasTimestamps[0])
-                              ? loadedModel.hasTimestamps[0]
-                              : 'created_at'
-                          ];
-                          delete definition.attributes[
-                            _.isString(loadedModel.hasTimestamps[1])
-                              ? loadedModel.hasTimestamps[1]
-                              : 'updated_at'
-                          ];
-                        }
-
-                        return resolve();
-                      } catch (error) {
-                        return reject(error);
-                      }
->>>>>>> a0b6a7ce
+                      model: target[model],
                     })
                   );
+
                 } catch (err) {
                   strapi.log.error(
                     `Impossible to register the '${model}' model.`
@@ -1119,7 +654,9 @@
                   }
                   case 'belongsToMany': {
                     const collection = details.plugin
-                      ? strapi.plugins[details.plugin].models[details.collection]
+                      ? strapi.plugins[details.plugin].models[
+                          details.collection
+                        ]
                       : strapi.models[details.collection];
 
                     const collectionName =
