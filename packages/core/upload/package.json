{
  "name": "@strapi/plugin-upload",
  "version": "4.13.5",
  "description": "Makes it easy to upload images and files to your Strapi Application.",
  "license": "SEE LICENSE IN LICENSE",
  "author": {
    "name": "Strapi Solutions SAS",
    "email": "hi@strapi.io",
    "url": "https://strapi.io"
  },
  "maintainers": [
    {
      "name": "Strapi Solutions SAS",
      "email": "hi@strapi.io",
      "url": "https://strapi.io"
    }
  ],
  "scripts": {
    "test:unit": "run -T jest",
    "test:unit:watch": "run -T jest --watch",
    "test:front": "run -T cross-env IS_EE=true jest --config ./jest.config.front.js",
    "test:front:watch": "run -T cross-env IS_EE=true jest --config ./jest.config.front.js --watchAll",
    "test:front:ce": "run -T cross-env IS_EE=false jest --config ./jest.config.front.js",
    "test:front:watch:ce": "run -T cross-env IS_EE=false jest --config ./jest.config.front.js --watchAll",
    "lint": "run -T eslint ."
  },
  "dependencies": {
<<<<<<< HEAD
    "@strapi/design-system": "1.10.1",
    "@strapi/helper-plugin": "4.13.4",
    "@strapi/icons": "1.10.1",
    "@strapi/provider-upload-local": "4.13.4",
    "@strapi/utils": "4.13.4",
=======
    "@strapi/design-system": "1.9.0",
    "@strapi/helper-plugin": "4.13.5",
    "@strapi/icons": "1.9.0",
    "@strapi/provider-upload-local": "4.13.5",
    "@strapi/utils": "4.13.5",
>>>>>>> 955393fc
    "axios": "1.5.0",
    "byte-size": "7.0.1",
    "cropperjs": "1.6.0",
    "date-fns": "2.30.0",
    "formik": "2.4.0",
    "fs-extra": "10.0.0",
    "immer": "9.0.19",
    "koa-range": "0.3.0",
    "koa-static": "5.0.0",
    "lodash": "4.17.21",
    "mime-types": "2.1.35",
    "prop-types": "^15.8.1",
    "qs": "6.11.1",
    "react-dnd": "15.1.2",
    "react-helmet": "^6.1.0",
    "react-intl": "6.4.1",
    "react-query": "3.39.3",
    "react-redux": "8.1.1",
    "react-select": "5.7.0",
    "sharp": "0.32.0",
    "yup": "0.32.9"
  },
  "devDependencies": {
    "@testing-library/dom": "9.2.0",
    "@testing-library/react": "14.0.0",
    "@testing-library/user-event": "14.4.3",
    "msw": "1.3.0",
    "react": "^18.2.0",
    "react-dom": "^18.2.0",
    "react-router-dom": "5.3.4",
    "styled-components": "5.3.3"
  },
  "peerDependencies": {
    "react": "^17.0.0 || ^18.0.0",
    "react-dom": "^17.0.0 || ^18.0.0",
    "react-router-dom": "5.3.4",
    "styled-components": "5.3.3"
  },
  "engines": {
    "node": ">=16.0.0 <=20.x.x",
    "npm": ">=6.0.0"
  },
  "strapi": {
    "displayName": "Media Library",
    "name": "upload",
    "description": "Media file management.",
    "required": true,
    "kind": "plugin"
  }
}<|MERGE_RESOLUTION|>--- conflicted
+++ resolved
@@ -25,19 +25,11 @@
     "lint": "run -T eslint ."
   },
   "dependencies": {
-<<<<<<< HEAD
     "@strapi/design-system": "1.10.1",
-    "@strapi/helper-plugin": "4.13.4",
+    "@strapi/helper-plugin": "4.13.5",
     "@strapi/icons": "1.10.1",
-    "@strapi/provider-upload-local": "4.13.4",
-    "@strapi/utils": "4.13.4",
-=======
-    "@strapi/design-system": "1.9.0",
-    "@strapi/helper-plugin": "4.13.5",
-    "@strapi/icons": "1.9.0",
     "@strapi/provider-upload-local": "4.13.5",
     "@strapi/utils": "4.13.5",
->>>>>>> 955393fc
     "axios": "1.5.0",
     "byte-size": "7.0.1",
     "cropperjs": "1.6.0",
