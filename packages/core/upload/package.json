--- conflicted
+++ resolved
@@ -40,11 +40,7 @@
     "react-redux": "7.2.3",
     "react-router": "^5.2.0",
     "react-router-dom": "5.2.0",
-<<<<<<< HEAD
-    "sharp": "0.30.1",
-=======
     "sharp": "0.30.4",
->>>>>>> ac160916
     "uuid": "8.3.2"
   },
   "engines": {
