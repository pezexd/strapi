'use strict';

const _ = require('lodash');
const { contentTypes: contentTypesUtils } = require('@strapi/utils');
const validateSettings = require('../validation/settings');
const validateUploadBody = require('../validation/upload');
const { getService } = require('../../utils');

const { CREATED_BY_ATTRIBUTE } = contentTypesUtils.constants;

const ACTIONS = {
  read: 'plugins::upload.read',
  readSettings: 'plugins::upload.settings.read',
  create: 'plugins::upload.assets.create',
  update: 'plugins::upload.assets.update',
  download: 'plugins::upload.assets.download',
  copyLink: 'plugins::upload.assets.copy-link',
};

const fileModel = 'plugins::upload.file';

module.exports = {
  async find(ctx) {
    const {
      state: { userAbility },
    } = ctx;

    const pm = strapi.admin.services.permission.createPermissionsManager({
      ability: userAbility,
      action: ACTIONS.read,
      model: fileModel,
    });

    if (!pm.isAllowed) {
      return ctx.forbidden();
    }

    const query = pm.queryFrom(ctx.query);
<<<<<<< HEAD
    const files = await getService('upload')[method](query, []);
=======
    const files = await getService('upload').fetchAll(query);
>>>>>>> 46c94940

    ctx.body = pm.sanitize(files, { withPrivate: false });
  },

  async findOne(ctx) {
    const {
      state: { userAbility },
      params: { id },
    } = ctx;

    const { pm, file } = await findEntityAndCheckPermissions(
      userAbility,
      ACTIONS.read,
      fileModel,
      id
    );

    ctx.body = pm.sanitize(file, { withPrivate: false });
  },

  async count(ctx) {
    const pm = strapi.admin.services.permission.createPermissionsManager({
      ability: ctx.state.userAbility,
      action: ACTIONS.read,
      model: fileModel,
    });

    if (!pm.isAllowed) {
      return ctx.forbidden();
    }

    const query = pm.queryFrom(ctx.query);
<<<<<<< HEAD

    const count = await getService('upload')[method](query);
=======
    const count = await getService('upload').count(query);
>>>>>>> 46c94940

    ctx.body = { count };
  },

  async destroy(ctx) {
    const {
      state: { userAbility },
      params: { id },
    } = ctx;

    const { pm, file } = await findEntityAndCheckPermissions(
      userAbility,
      ACTIONS.update,
      fileModel,
      id
    );

    await strapi.plugins['upload'].services.upload.remove(file);

    ctx.body = pm.sanitize(file, { action: ACTIONS.read, withPrivate: false });
  },

  async updateSettings(ctx) {
    const {
      request: { body },
      state: { userAbility },
    } = ctx;

    if (userAbility.cannot(ACTIONS.readSettings, fileModel)) {
      return ctx.forbidden();
    }

    const data = await validateSettings(body);

    await getService('upload').setSettings(data);

    ctx.body = { data };
  },

  async getSettings(ctx) {
    const {
      state: { userAbility },
    } = ctx;

    if (userAbility.cannot(ACTIONS.readSettings, fileModel)) {
      return ctx.forbidden();
    }

    const data = await getService('upload').getSettings();

    ctx.body = { data };
  },

  async updateFileInfo(ctx) {
    const {
      state: { userAbility, user },
      query: { id },
      request: { body },
    } = ctx;

    const uploadService = getService('upload');
    const { pm } = await findEntityAndCheckPermissions(userAbility, ACTIONS.update, fileModel, id);

    const data = await validateUploadBody(body);
    const file = await uploadService.updateFileInfo(id, data.fileInfo, { user });

    ctx.body = pm.sanitize(file, { action: ACTIONS.read, withPrivate: false });
  },

  async replaceFile(ctx) {
    const {
      state: { userAbility, user },
      query: { id },
      request: { body, files: { files } = {} },
    } = ctx;

    const uploadService = getService('upload');
    const { pm } = await findEntityAndCheckPermissions(userAbility, ACTIONS.update, fileModel, id);

    if (Array.isArray(files)) {
      throw strapi.errors.badRequest(null, {
        errors: [
          { id: 'Upload.replace.single', message: 'Cannot replace a file with multiple ones' },
        ],
      });
    }

    const data = await validateUploadBody(body);
    const replacedFiles = await uploadService.replace(id, { data, file: files }, { user });

    ctx.body = pm.sanitize(replacedFiles, { action: ACTIONS.read, withPrivate: false });
  },

  async uploadFiles(ctx) {
    const {
      state: { userAbility, user },
      request: { body, files: { files } = {} },
    } = ctx;

    const uploadService = getService('upload');
    const pm = strapi.admin.services.permission.createPermissionsManager({
      ability: userAbility,
      action: ACTIONS.create,
      model: fileModel,
    });

    if (!pm.isAllowed) {
      throw strapi.errors.forbidden();
    }

    const data = await validateUploadBody(body);
    const uploadedFiles = await uploadService.upload({ data, files }, { user });

    ctx.body = pm.sanitize(uploadedFiles, { action: ACTIONS.read, withPrivate: false });
  },
};

const findEntityAndCheckPermissions = async (ability, action, model, id) => {
  const file = await getService('upload').findOne({ id }, [CREATED_BY_ATTRIBUTE]);

  if (_.isNil(file)) {
    throw strapi.errors.notFound();
  }

  const pm = strapi.admin.services.permission.createPermissionsManager({ ability, action, model });

  const author = await strapi.admin.services.user.findOne({ id: file[CREATED_BY_ATTRIBUTE].id }, [
    'roles',
  ]);

  const fileWithRoles = _.set(_.cloneDeep(file), 'created_by', author);

  if (pm.ability.cannot(pm.action, pm.toSubject(fileWithRoles))) {
    throw strapi.errors.forbidden();
  }

  return { pm, file };
};<|MERGE_RESOLUTION|>--- conflicted
+++ resolved
@@ -36,11 +36,7 @@
     }
 
     const query = pm.queryFrom(ctx.query);
-<<<<<<< HEAD
-    const files = await getService('upload')[method](query, []);
-=======
     const files = await getService('upload').fetchAll(query);
->>>>>>> 46c94940
 
     ctx.body = pm.sanitize(files, { withPrivate: false });
   },
@@ -73,12 +69,7 @@
     }
 
     const query = pm.queryFrom(ctx.query);
-<<<<<<< HEAD
-
-    const count = await getService('upload')[method](query);
-=======
     const count = await getService('upload').count(query);
->>>>>>> 46c94940
 
     ctx.body = { count };
   },
