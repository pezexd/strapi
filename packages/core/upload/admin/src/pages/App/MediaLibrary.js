import React, { useState, useRef } from 'react'; // useState
import { useIntl } from 'react-intl';
import styled from 'styled-components';
import { useLocation } from 'react-router-dom';
import { stringify } from 'qs';
import {
  LoadingIndicatorPage,
  useFocusWhenNavigate,
  NoPermissions,
  AnErrorOccurred,
  SearchURLQuery,
  useSelectionState,
  useQueryParams,
} from '@strapi/helper-plugin';
import { Layout, ContentLayout, ActionLayout } from '@strapi/design-system/Layout';
import { Main } from '@strapi/design-system/Main';
import { Button } from '@strapi/design-system/Button';
import Plus from '@strapi/icons/Plus';
import { Box } from '@strapi/design-system/Box';
import { Stack } from '@strapi/design-system/Stack';
import { BaseCheckbox } from '@strapi/design-system/BaseCheckbox';
import { VisuallyHidden } from '@strapi/design-system/VisuallyHidden';
import { IconButton } from '@strapi/design-system/IconButton';
import { Typography } from '@strapi/design-system/Typography';
import { GridItem } from '@strapi/design-system/Grid';
import { Flex } from '@strapi/design-system/Flex';
import Pencil from '@strapi/icons/Pencil';
import { UploadAssetDialog } from '../../components/UploadAssetDialog/UploadAssetDialog';
import { EditFolderDialog } from '../../components/EditFolderDialog';
import { EditAssetDialog } from '../../components/EditAssetDialog';
import { AssetList } from '../../components/AssetList';
import { FolderList } from '../../components/FolderList';
import SortPicker from '../../components/SortPicker';
import { useAssets } from '../../hooks/useAssets';
import { useFolders } from '../../hooks/useFolders';
import { getTrad } from '../../utils';
import { PaginationFooter } from '../../components/PaginationFooter';
import { useMediaLibraryPermissions } from '../../hooks/useMediaLibraryPermissions';
import { EmptyAssets } from '../../components/EmptyAssets';
import {
  FolderCard,
  FolderCardBody,
  FolderCardCheckbox,
  FolderCardBodyAction,
} from '../../components/FolderCard';
import { BulkDeleteButton } from './components/BulkDeleteButton';
import { Filters } from './components/Filters';
import { Header } from './components/Header';

const BoxWithHeight = styled(Box)`
  height: ${32 / 16}rem;
  display: flex;
  align-items: center;
`;

const TypographyMaxWidth = styled(Typography)`
  max-width: 100%;
`;

export const MediaLibrary = () => {
  const {
    canRead,
    canCreate,
    canUpdate,
    canCopyLink,
    canDownload,
    isLoading: permissionsLoading,
  } = useMediaLibraryPermissions();
  const currentFolderToEditRef = useRef();
  const { formatMessage } = useIntl();
  const { pathname } = useLocation();
  const [{ query }, setQuery] = useQueryParams();
  const isFiltering = Boolean(query._q || query.filters);

  const { data: assetsData, isLoading: assetsLoading, errors: assetsError } = useAssets({
    skipWhen: !canRead,
    query,
  });

  const { data: folders, isLoading: foldersLoading, errors: foldersError } = useFolders({
    enabled: assetsData?.pagination?.page === 1,
    query,
  });

  const folderCount = folders?.length || 0;
  const assets = assetsData?.results;
  const assetCount = assets?.length ?? 0;
  const isLoading = foldersLoading || permissionsLoading || assetsLoading;
  const [showUploadAssetDialog, setShowUploadAssetDialog] = useState(false);
  const [showEditFolderDialog, setShowEditFolderDialog] = useState(false);
  const [assetToEdit, setAssetToEdit] = useState(undefined);
  const [folderToEdit, setFolderToEdit] = useState(undefined);
  const [selected, { selectOne, selectAll }] = useSelectionState(['type', 'id'], []);
  const toggleUploadAssetDialog = () => setShowUploadAssetDialog(prev => !prev);
  const toggleEditFolderDialog = ({ created = false } = {}) => {
    // folders are only displayed on the first page, therefore
    // we have to navigate the user to that page, in case a folder
    // was created successfully in order for them to see it
    if (created && query?.page !== '1') {
      setQuery({
        ...query,
        page: 1,
      });
    }

    setShowEditFolderDialog(prev => !prev);
  };

  const handleChangeSort = value => {
    setQuery({ sort: value });
  };

  const handleEditFolder = folder => {
    setFolderToEdit(folder);
    setShowEditFolderDialog(true);
  };

  const handleEditFolderClose = payload => {
    setFolderToEdit(null);
    toggleEditFolderDialog(payload);
    currentFolderToEditRef.current.focus();
  };

  useFocusWhenNavigate();

  return (
    <Layout>
      <Main aria-busy={isLoading}>
        <Header
          assetCount={assetCount}
          folderCount={folderCount}
          canCreate={canCreate}
          onToggleEditFolderDialog={toggleEditFolderDialog}
          onToggleUploadAssetDialog={toggleUploadAssetDialog}
        />
        <ActionLayout
          startActions={
            <>
              {canUpdate && (
                <BoxWithHeight
                  paddingLeft={2}
                  paddingRight={2}
                  background="neutral0"
                  hasRadius
                  borderColor="neutral200"
                >
                  <BaseCheckbox
                    aria-label={formatMessage({
                      id: getTrad('bulk.select.label'),
                      defaultMessage: 'Select all folders & assets',
                    })}
                    indeterminate={
                      selected?.length > 0 && selected?.length !== assetCount + folderCount
                    }
                    value={
                      (assetCount > 0 || folderCount > 0) &&
                      selected.length === assetCount + folderCount
                    }
                    onChange={() => {
                      selectAll([
                        ...assets.map(asset => ({ ...asset, type: 'asset' })),
                        ...folders.map(folder => ({ ...folder, type: 'folder' })),
                      ]);
                    }}
                  />
                </BoxWithHeight>
              )}
              {canRead && <SortPicker onChangeSort={handleChangeSort} />}
              {canRead && <Filters />}
            </>
          }
          endActions={
            <SearchURLQuery
              label={formatMessage({
                id: getTrad('search.label'),
                defaultMessage: 'Search for an asset',
              })}
            />
          }
        />

        <ContentLayout>
          {selected.length > 0 && <BulkDeleteButton selected={selected} onSuccess={selectAll} />}

          {isLoading && <LoadingIndicatorPage />}

          {(assetsError || foldersError) && <AnErrorOccurred />}

          {!canRead && <NoPermissions />}

          {folderCount === 0 && assetCount === 0 && (
            <EmptyAssets
              action={
                canCreate &&
                !isFiltering && (
                  <Button
                    variant="secondary"
                    startIcon={<Plus />}
                    onClick={toggleUploadAssetDialog}
                  >
                    {formatMessage({
                      id: getTrad('header.actions.add-assets'),
                      defaultMessage: 'Add new assets',
                    })}
                  </Button>
                )
              }
              content={
                // eslint-disable-next-line no-nested-ternary
                isFiltering
                  ? formatMessage({
                      id: getTrad('list.assets-empty.title-withSearch'),
                      defaultMessage: 'There are no elements with the applied filters',
                    })
                  : canCreate
                  ? formatMessage({
                      id: getTrad('list.assets.empty'),
                      defaultMessage: 'Upload your first assets...',
                    })
                  : formatMessage({
                      id: getTrad('list.assets.empty.no-permissions'),
                      defaultMessage: 'The asset list is empty',
                    })
              }
            />
          )}

          {canRead && (
            <Stack spacing={8}>
              {folderCount > 0 && (
                <FolderList
<<<<<<< HEAD
                  folders={folders}
                  onChangeFolder={handleChangeFolder}
                  onEditFolder={handleEditFolder}
                  onSelectFolder={selectOne}
                  selectedFolders={selected.filter(({ type }) => type === 'folder')}
                  title={
                    (((isFiltering && assetCount > 0) || !isFiltering) &&
                      formatMessage({
                        id: getTrad('list.folders.title'),
                        defaultMessage: 'Folders',
                      })) ||
                    ''
                  }
                />
=======
                  title={formatMessage({
                    id: getTrad('list.folders.title'),
                    defaultMessage: 'Folders',
                  })}
                >
                  {folders.map(folder => {
                    const selectedFolders = selected.filter(({ type }) => type === 'folder');
                    const isSelected = !!selectedFolders.find(
                      currentFolder => currentFolder.id === folder.id
                    );
                    const url = `${pathname}?${stringify({
                      ...query,
                      folder: folder.id,
                    })}`;

                    return (
                      <GridItem col={3} key={`folder-${folder.uid}`}>
                        <FolderCard
                          ref={
                            folderToEdit && folder.id === folderToEdit.id
                              ? currentFolderToEditRef
                              : undefined
                          }
                          ariaLabel={folder.name}
                          id={`folder-${folder.uid}`}
                          to={url}
                          startAction={
                            selectOne && (
                              <FolderCardCheckbox
                                data-testid={`folder-checkbox-${folder.id}`}
                                value={isSelected}
                                onChange={() => selectOne({ ...folder, type: 'folder' })}
                              />
                            )
                          }
                          cardActions={
                            <IconButton
                              icon={<Pencil />}
                              aria-label={formatMessage({
                                id: getTrad('list.folder.edit'),
                                defaultMessage: 'Edit folder',
                              })}
                              onClick={() => handleEditFolder(folder)}
                            />
                          }
                        >
                          <FolderCardBody>
                            <FolderCardBodyAction to={url}>
                              <Flex as="h2" direction="column" alignItems="start" maxWidth="100%">
                                <TypographyMaxWidth fontWeight="semiBold" ellipsis>
                                  {folder.name}
                                  <VisuallyHidden>:</VisuallyHidden>
                                </TypographyMaxWidth>

                                <TypographyMaxWidth
                                  as="span"
                                  textColor="neutral600"
                                  variant="pi"
                                  ellipsis
                                >
                                  {formatMessage(
                                    {
                                      id: getTrad('list.folder.subtitle'),
                                      defaultMessage:
                                        '{folderCount, plural, =0 {# folder} one {# folder} other {# folders}}, {filesCount, plural, =0 {# asset} one {# asset} other {# assets}}',
                                    },
                                    {
                                      folderCount: folder.children.count,
                                      filesCount: folder.files.count,
                                    }
                                  )}
                                </TypographyMaxWidth>
                              </Flex>
                            </FolderCardBodyAction>
                          </FolderCardBody>
                        </FolderCard>
                      </GridItem>
                    );
                  })}
                </FolderList>
>>>>>>> 9af873aa
              )}

              {assetCount > 0 && (
                <>
                  <AssetList
                    assets={assets}
                    onEditAsset={setAssetToEdit}
                    onSelectAsset={selectOne}
                    selectedAssets={selected.filter(({ type }) => type === 'asset')}
                    title={
                      ((!isFiltering || (isFiltering && folderCount > 0)) &&
                        assetsData?.pagination?.page === 1 &&
                        formatMessage({
                          id: getTrad('list.assets.title'),
                          defaultMessage: 'Assets',
                        })) ||
                      ''
                    }
                  />

                  {assetsData?.pagination && (
                    <PaginationFooter pagination={assetsData.pagination} />
                  )}
                </>
              )}
            </Stack>
          )}
        </ContentLayout>
      </Main>

      {showUploadAssetDialog && (
        <UploadAssetDialog
          onClose={toggleUploadAssetDialog}
          trackedLocation="upload"
          folderId={query?.folder}
        />
      )}

      {showEditFolderDialog && (
        <EditFolderDialog
          onClose={handleEditFolderClose}
          folder={folderToEdit}
          parentFolderId={query?.folder}
        />
      )}

      {assetToEdit && (
        <EditAssetDialog
          onClose={() => setAssetToEdit(undefined)}
          asset={assetToEdit}
          canUpdate={canUpdate}
          canCopyLink={canCopyLink}
          canDownload={canDownload}
          trackedLocation="upload"
        />
      )}
    </Layout>
  );
};<|MERGE_RESOLUTION|>--- conflicted
+++ resolved
@@ -229,22 +229,6 @@
             <Stack spacing={8}>
               {folderCount > 0 && (
                 <FolderList
-<<<<<<< HEAD
-                  folders={folders}
-                  onChangeFolder={handleChangeFolder}
-                  onEditFolder={handleEditFolder}
-                  onSelectFolder={selectOne}
-                  selectedFolders={selected.filter(({ type }) => type === 'folder')}
-                  title={
-                    (((isFiltering && assetCount > 0) || !isFiltering) &&
-                      formatMessage({
-                        id: getTrad('list.folders.title'),
-                        defaultMessage: 'Folders',
-                      })) ||
-                    ''
-                  }
-                />
-=======
                   title={formatMessage({
                     id: getTrad('list.folders.title'),
                     defaultMessage: 'Folders',
@@ -325,7 +309,6 @@
                     );
                   })}
                 </FolderList>
->>>>>>> 9af873aa
               )}
 
               {assetCount > 0 && (
