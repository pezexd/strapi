import React, { useState } from 'react'; // useState
import { useIntl } from 'react-intl';
import styled from 'styled-components';
import {
  LoadingIndicatorPage,
  useFocusWhenNavigate,
  NoPermissions,
  NoMedia,
  AnErrorOccurred,
<<<<<<< HEAD
  Search,
  useSelectionState,
  useQueryParams,
=======
  SearchURLQuery,
>>>>>>> 98a2ecaa
} from '@strapi/helper-plugin';
import { Layout, HeaderLayout, ContentLayout, ActionLayout } from '@strapi/design-system/Layout';
import { Main } from '@strapi/design-system/Main';
import { Button } from '@strapi/design-system/Button';
import Plus from '@strapi/icons/Plus';
import { Box } from '@strapi/design-system/Box';
import { BaseCheckbox } from '@strapi/design-system/BaseCheckbox';
import { UploadAssetDialog } from '../../components/UploadAssetDialog/UploadAssetDialog';
import { EditAssetDialog } from '../../components/EditAssetDialog';
import { AssetList } from '../../components/AssetList';
import SortPicker from '../../components/SortPicker';
import { useAssets } from '../../hooks/useAssets';
import { getTrad } from '../../utils';
import { Filters } from './components/Filters';
import { PaginationFooter } from '../../components/PaginationFooter';
import { useMediaLibraryPermissions } from '../../hooks/useMediaLibraryPermissions';
import { BulkDeleteButton } from './components/BulkDeleteButton';

const BoxWithHeight = styled(Box)`
  height: ${32 / 16}rem;
  display: flex;
  align-items: center;
`;

export const MediaLibrary = () => {
  const {
    canRead,
    canCreate,
    canUpdate,
    canCopyLink,
    canDownload,
    isLoading: isLoadingPermissions,
  } = useMediaLibraryPermissions();
  const [, setQuery] = useQueryParams();

  const { formatMessage } = useIntl();
  const { data, isLoading, error } = useAssets({
    skipWhen: !canRead,
  });

  const handleChangeSort = value => {
    setQuery({ sort: value });
  };

  const [showUploadAssetDialog, setShowUploadAssetDialog] = useState(false);
  const [assetToEdit, setAssetToEdit] = useState(undefined);
  const [selected, { selectOne, selectAll }] = useSelectionState('id', []);
  const toggleUploadAssetDialog = () => setShowUploadAssetDialog(prev => !prev);

  useFocusWhenNavigate();

  const loading = isLoadingPermissions || isLoading;
  const assets = data?.results;
  const assetCount = data?.pagination?.total || 0;

  return (
    <Layout>
      <Main aria-busy={loading}>
        <HeaderLayout
          title={formatMessage({
            id: getTrad('plugin.name'),
            defaultMessage: 'Media Library',
          })}
          subtitle={formatMessage(
            {
              id: getTrad(
                assetCount > 0
                  ? 'header.content.assets-multiple'
                  : 'header.content.assets.assets-single'
              ),
              defaultMessage: '0 assets',
            },
            { number: assetCount }
          )}
          primaryAction={
            canCreate ? (
              <Button startIcon={<Plus />} onClick={toggleUploadAssetDialog}>
                {formatMessage({
                  id: getTrad('header.actions.upload-assets'),
                  defaultMessage: 'Upload assets',
                })}
              </Button>
            ) : (
              undefined
            )
          }
        />

        <ActionLayout
          startActions={
            <>
              {canUpdate && (
                <BoxWithHeight
                  paddingLeft={2}
                  paddingRight={2}
                  background="neutral0"
                  hasRadius
                  borderColor="neutral200"
                >
                  <BaseCheckbox
                    aria-label={formatMessage({
                      id: getTrad('bulk.select.label'),
                      defaultMessage: 'Select all assets',
                    })}
                    value={assets?.length > 0 && selected.length === assets?.length}
                    onChange={() => selectAll(assets)}
                  />
                </BoxWithHeight>
              )}
              {canRead && <SortPicker onChangeSort={handleChangeSort} />}
              {canRead && <Filters />}
            </>
          }
          endActions={
            <SearchURLQuery
              label={formatMessage({
                id: getTrad('search.label'),
                defaultMessage: 'Search for an asset',
              })}
            />
          }
        />

        <ContentLayout>
          {selected.length > 0 && (
            <BulkDeleteButton selectedAssets={selected} onSuccess={selectAll} />
          )}

          {loading && <LoadingIndicatorPage />}
          {error && <AnErrorOccurred />}
          {!canRead && <NoPermissions />}
          {canRead && assets && assets.length === 0 && (
            <NoMedia
              action={
                canCreate ? (
                  <Button
                    variant="secondary"
                    startIcon={<Plus />}
                    onClick={toggleUploadAssetDialog}
                  >
                    {formatMessage({
                      id: getTrad('modal.header.browse'),
                      defaultMessage: 'Upload assets',
                    })}
                  </Button>
                ) : (
                  undefined
                )
              }
              content={
                canCreate
                  ? formatMessage({
                      id: getTrad('list.assets.empty'),
                      defaultMessage: 'Upload your first assets...',
                    })
                  : formatMessage({
                      id: getTrad('list.assets.empty.no-permissions'),
                      defaultMessage: 'The asset list is empty',
                    })
              }
            />
          )}
          {canRead && assets && assets.length > 0 && (
            <>
              <AssetList
                assets={assets}
                onEditAsset={setAssetToEdit}
                onSelectAsset={selectOne}
                selectedAssets={selected}
              />
              {data?.pagination && <PaginationFooter pagination={data.pagination} />}
            </>
          )}
        </ContentLayout>
      </Main>

      {showUploadAssetDialog && <UploadAssetDialog onClose={toggleUploadAssetDialog} />}
      {assetToEdit && (
        <EditAssetDialog
          onClose={() => setAssetToEdit(undefined)}
          asset={assetToEdit}
          canUpdate={canUpdate}
          canCopyLink={canCopyLink}
          canDownload={canDownload}
        />
      )}
    </Layout>
  );
};<|MERGE_RESOLUTION|>--- conflicted
+++ resolved
@@ -7,13 +7,9 @@
   NoPermissions,
   NoMedia,
   AnErrorOccurred,
-<<<<<<< HEAD
-  Search,
+  SearchURLQuery,
   useSelectionState,
   useQueryParams,
-=======
-  SearchURLQuery,
->>>>>>> 98a2ecaa
 } from '@strapi/helper-plugin';
 import { Layout, HeaderLayout, ContentLayout, ActionLayout } from '@strapi/design-system/Layout';
 import { Main } from '@strapi/design-system/Main';
