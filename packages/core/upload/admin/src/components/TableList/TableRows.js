import React from 'react';
import PropTypes from 'prop-types';
import { useIntl } from 'react-intl';
import { Link } from 'react-router-dom';
import { getFileExtension, onRowClick, stopPropagation } from '@strapi/helper-plugin';
import { BaseCheckbox } from '@strapi/design-system/BaseCheckbox';
import { Flex } from '@strapi/design-system/Flex';
import { IconButton } from '@strapi/design-system/IconButton';
import { Tbody, Td, Tr } from '@strapi/design-system/Table';
import Pencil from '@strapi/icons/Pencil';
import Eye from '@strapi/icons/Eye';

import { CellContent } from './CellContent';
import { AssetDefinition, FolderDefinition, tableHeaders as cells } from '../../constants';
import { getTrad } from '../../utils';

export const TableRows = ({
  onChangeFolder,
  onEditAsset,
  onEditFolder,
  onSelectOne,
  rows,
  selected,
}) => {
  const { formatMessage } = useIntl();

  const handleRowClickFn = (element, elementType, id) => {
    if (elementType === 'asset') {
      onEditAsset(element);
    } else {
      onChangeFolder(id);
    }
  };

  return (
    <Tbody>
      {rows.map((element) => {
        const {
          alternativeText,
          id,
          isSelectable,
          name,
          ext,
          url,
          mime = '',
          folderURL,
          formats,
          type: elementType,
        } = element;

<<<<<<< HEAD
=======
        const fileType = mime.split('/')[0];
        const canBeSelected =
          isSelectable(singularTypes, elementType, fileType, isFolderSelectionAllowed) && canUpdate;

>>>>>>> 61c8c053
        const isSelected = !!selected.find((currentRow) => currentRow.id === id);

        return (
          <Tr
            key={id}
            {...onRowClick({
              fn: () => handleRowClickFn(element, elementType, id),
            })}
          >
            <Td {...stopPropagation}>
              <BaseCheckbox
                aria-label={formatMessage(
                  {
                    id: elementType === 'asset' ? 'list-assets-select' : 'list.folder.select',
                    defaultMessage:
                      elementType === 'asset' ? 'Select {name} asset' : 'Select {name} folder',
                  },
                  { name }
                )}
                disabled={!isSelectable}
                onValueChange={() => onSelectOne(element)}
                checked={isSelected}
              />
            </Td>
            {cells.map(({ name, type: cellType }) => {
              return (
                <Td key={name}>
                  <CellContent
                    alternativeText={alternativeText}
                    content={element[name]}
                    fileExtension={getFileExtension(ext)}
                    mime={mime}
                    cellType={cellType}
                    elementType={elementType}
                    thumbnailURL={formats?.thumbnail?.url}
                    url={url}
                  />
                </Td>
              );
            })}

            <Td {...stopPropagation}>
              <Flex justifyContent="flex-end">
                {elementType === 'folder' && (
                  <IconButton
                    forwardedAs={folderURL ? Link : undefined}
                    label={formatMessage({
                      id: getTrad('list.folders.link-label'),
                      defaultMessage: 'Access folder',
                    })}
                    to={folderURL}
                    onClick={() => !folderURL && onChangeFolder(id)}
                    noBorder
                  >
                    <Eye />
                  </IconButton>
                )}
                <IconButton
                  label={formatMessage({
                    id: getTrad('control-card.edit'),
                    defaultMessage: 'Edit',
                  })}
                  onClick={() =>
                    elementType === 'asset' ? onEditAsset(element) : onEditFolder(element)
                  }
                  noBorder
                >
                  <Pencil />
                </IconButton>
              </Flex>
            </Td>
          </Tr>
        );
      })}
    </Tbody>
  );
};

TableRows.defaultProps = {
  onChangeFolder: null,
  rows: [],
  selected: [],
};

TableRows.propTypes = {
  onChangeFolder: PropTypes.func,
  onEditAsset: PropTypes.func.isRequired,
  onEditFolder: PropTypes.func.isRequired,
  onSelectOne: PropTypes.func.isRequired,
  rows: PropTypes.arrayOf(AssetDefinition, FolderDefinition),
  selected: PropTypes.arrayOf(AssetDefinition, FolderDefinition),
};<|MERGE_RESOLUTION|>--- conflicted
+++ resolved
@@ -42,19 +42,12 @@
           name,
           ext,
           url,
-          mime = '',
+          mime,
           folderURL,
           formats,
           type: elementType,
         } = element;
 
-<<<<<<< HEAD
-=======
-        const fileType = mime.split('/')[0];
-        const canBeSelected =
-          isSelectable(singularTypes, elementType, fileType, isFolderSelectionAllowed) && canUpdate;
-
->>>>>>> 61c8c053
         const isSelected = !!selected.find((currentRow) => currentRow.id === id);
 
         return (
