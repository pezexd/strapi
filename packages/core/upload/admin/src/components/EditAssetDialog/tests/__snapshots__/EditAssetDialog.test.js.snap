// Jest Snapshot v1, https://goo.gl/fbAQLP

exports[`<EditAssetDialog /> renders and matches the snapshot 1`] = `
.c0 {
  border: 0;
  -webkit-clip: rect(0 0 0 0);
  clip: rect(0 0 0 0);
  height: 1px;
  margin: -1px;
  overflow: hidden;
  padding: 0;
  position: absolute;
  width: 1px;
}

.c2 {
  background: #ffffff;
  border-radius: 4px;
  box-shadow: 0px 2px 15px rgba(33,33,52,0.1);
}

.c4 {
  background: #f6f6f9;
  padding-top: 16px;
  padding-right: 20px;
  padding-bottom: 16px;
  padding-left: 20px;
}

.c10 {
  padding-top: 24px;
  padding-right: 40px;
  padding-bottom: 24px;
  padding-left: 40px;
}

.c1 {
  position: fixed;
  z-index: 4;
  inset: 0;
  background: #32324d1F;
  padding: 0 40px;
  display: -webkit-box;
  display: -webkit-flex;
  display: -ms-flexbox;
  display: flex;
  -webkit-align-items: center;
  -webkit-box-align: center;
  -ms-flex-align: center;
  align-items: center;
  -webkit-box-pack: center;
  -webkit-justify-content: center;
  -ms-flex-pack: center;
  justify-content: center;
}

.c3 {
  width: 51.875rem;
}

.c6 {
  -webkit-align-items: center;
  -webkit-box-align: center;
  -ms-flex-align: center;
  align-items: center;
  display: -webkit-box;
  display: -webkit-flex;
  display: -ms-flexbox;
  display: flex;
  -webkit-flex-direction: row;
  -ms-flex-direction: row;
  flex-direction: row;
  -webkit-box-pack: justify;
  -webkit-justify-content: space-between;
  -ms-flex-pack: justify;
  justify-content: space-between;
}

.c42 {
  -webkit-align-items: center;
  -webkit-box-align: center;
  -ms-flex-align: center;
  align-items: center;
  display: -webkit-box;
  display: -webkit-flex;
  display: -ms-flexbox;
  display: flex;
  -webkit-flex-direction: row;
  -ms-flex-direction: row;
  flex-direction: row;
}

.c8 {
  display: -webkit-box;
  display: -webkit-flex;
  display: -ms-flexbox;
  display: flex;
  cursor: pointer;
  padding: 8px;
  border-radius: 4px;
  background: #ffffff;
  border: 1px solid #dcdce4;
  position: relative;
  outline: none;
}

.c8 svg {
  height: 12px;
  width: 12px;
}

.c8 svg > g,
.c8 svg path {
  fill: #ffffff;
}

.c8[aria-disabled='true'] {
  pointer-events: none;
}

.c8:after {
  -webkit-transition-property: all;
  transition-property: all;
  -webkit-transition-duration: 0.2s;
  transition-duration: 0.2s;
  border-radius: 8px;
  content: '';
  position: absolute;
  top: -4px;
  bottom: -4px;
  left: -4px;
  right: -4px;
  border: 2px solid transparent;
}

.c8:focus-visible {
  outline: none;
}

.c8:focus-visible:after {
  border-radius: 8px;
  content: '';
  position: absolute;
  top: -5px;
  bottom: -5px;
  left: -5px;
  right: -5px;
  border: 2px solid #4945ff;
}

.c9 {
  display: -webkit-box;
  display: -webkit-flex;
  display: -ms-flexbox;
  display: flex;
  -webkit-align-items: center;
  -webkit-box-align: center;
  -ms-flex-align: center;
  align-items: center;
  -webkit-box-pack: center;
  -webkit-justify-content: center;
  -ms-flex-pack: center;
  justify-content: center;
  height: 2rem;
  width: 2rem;
}

.c9 svg > g,
.c9 svg path {
  fill: #8e8ea9;
}

.c9:hover svg > g,
.c9:hover svg path {
  fill: #666687;
}

.c9:active svg > g,
.c9:active svg path {
  fill: #a5a5ba;
}

.c9[aria-disabled='true'] {
  background-color: #eaeaef;
}

.c9[aria-disabled='true'] svg path {
  fill: #666687;
}

.c5 {
  border-radius: 4px 4px 0 0;
  border-bottom: 1px solid #eaeaef;
}

.c41 {
  border-radius: 0 0 4px 4px;
  border-top: 1px solid #eaeaef;
}

.c43 > * + * {
  margin-left: 8px;
}

.c11 {
  overflow: auto;
  max-height: 60vh;
}

.c7 {
  font-weight: 600;
  color: #32324d;
  font-size: 0.875rem;
  line-height: 1.43;
}

.c29 {
  color: #666687;
  font-weight: 600;
  font-size: 0.6875rem;
  line-height: 1.45;
  text-transform: uppercase;
}

.c30 {
  color: #4a4a6a;
  font-size: 0.75rem;
  line-height: 1.33;
}

.c31 {
  font-size: 0.75rem;
  line-height: 1.33;
  color: #4a4a6a;
  text-transform: uppercase;
  font-size: 0.875rem;
  line-height: 1.43;
}

.c19 {
  -webkit-align-items: center;
  -webkit-box-align: center;
  -ms-flex-align: center;
  align-items: center;
  display: -webkit-box;
  display: -webkit-flex;
  display: -ms-flexbox;
  display: flex;
  -webkit-flex-direction: row;
  -ms-flex-direction: row;
  flex-direction: row;
}

.c25 {
  -webkit-align-items: stretch;
  -webkit-box-align: stretch;
  -ms-flex-align: stretch;
  align-items: stretch;
  display: -webkit-box;
  display: -webkit-flex;
  display: -ms-flexbox;
  display: flex;
  -webkit-flex-direction: column;
  -ms-flex-direction: column;
  flex-direction: column;
}

.c26 > * {
  margin-top: 0;
  margin-bottom: 0;
}

.c26 > * + * {
  margin-top: 12px;
}

.c28 > * {
  margin-top: 0;
  margin-bottom: 0;
}

.c28 > * + * {
  margin-top: 4px;
}

.c20 > * {
  margin-left: 0;
  margin-right: 0;
}

.c20 > * + * {
  margin-left: 4px;
}

.c12 {
  display: grid;
  grid-template-columns: repeat(12,1fr);
  gap: 16px;
}

.c13 {
  grid-column: span 6;
  max-width: 100%;
}

.c41 {
  padding-right: 12px;
}

.c51 {
  font-weight: 600;
  color: #32324d;
  font-size: 0.75rem;
  line-height: 1.33;
}

.c48 {
  display: -webkit-box;
  display: -webkit-flex;
  display: -ms-flexbox;
  display: flex;
  cursor: pointer;
  padding: 8px;
  border-radius: 4px;
  background: #ffffff;
  border: 1px solid #dcdce4;
  position: relative;
  outline: none;
}

.c48 svg {
  height: 12px;
  width: 12px;
}

.c48 svg > g,
.c48 svg path {
  fill: #ffffff;
}

.c48[aria-disabled='true'] {
  pointer-events: none;
}

.c48:after {
  -webkit-transition-property: all;
  transition-property: all;
  -webkit-transition-duration: 0.2s;
  transition-duration: 0.2s;
  border-radius: 8px;
  content: '';
  position: absolute;
  top: -4px;
  bottom: -4px;
  left: -4px;
  right: -4px;
  border: 2px solid transparent;
}

.c48:focus-visible {
  outline: none;
}

.c48:focus-visible:after {
  border-radius: 8px;
  content: '';
  position: absolute;
  top: -5px;
  bottom: -5px;
  left: -5px;
  right: -5px;
  border: 2px solid #4945ff;
}

.c49 {
  -webkit-align-items: center;
  -webkit-box-align: center;
  -ms-flex-align: center;
  align-items: center;
  padding: 8px 16px;
  background: #4945ff;
  border: 1px solid #4945ff;
  border: 1px solid #dcdce4;
  background: #ffffff;
}

<<<<<<< HEAD
.c45 .sc-eHtaVP {
=======
.c49 .sc-iseIHH {
>>>>>>> cd534138
  display: -webkit-box;
  display: -webkit-flex;
  display: -ms-flexbox;
  display: flex;
  -webkit-align-items: center;
  -webkit-box-align: center;
  -ms-flex-align: center;
  align-items: center;
}

.c49 .c50 {
  color: #ffffff;
}

.c49[aria-disabled='true'] {
  border: 1px solid #dcdce4;
  background: #eaeaef;
}

.c49[aria-disabled='true'] .c50 {
  color: #666687;
}

.c49[aria-disabled='true'] svg > g,
.c49[aria-disabled='true'] svg path {
  fill: #666687;
}

.c49[aria-disabled='true']:active {
  border: 1px solid #dcdce4;
  background: #eaeaef;
}

.c49[aria-disabled='true']:active .c50 {
  color: #666687;
}

.c49[aria-disabled='true']:active svg > g,
.c49[aria-disabled='true']:active svg path {
  fill: #666687;
}

.c49:hover {
  background-color: #f6f6f9;
}

.c49:active {
  background-color: #eaeaef;
}

.c49 .c50 {
  color: #32324d;
}

.c49 svg > g,
.c49 svg path {
  fill: #32324d;
}

.c52 {
  -webkit-align-items: center;
  -webkit-box-align: center;
  -ms-flex-align: center;
  align-items: center;
  padding: 8px 16px;
  background: #4945ff;
  border: 1px solid #4945ff;
  border: 1px solid #d9d8ff;
  background: #f0f0ff;
}

<<<<<<< HEAD
.c48 .sc-eHtaVP {
=======
.c52 .sc-iseIHH {
>>>>>>> cd534138
  display: -webkit-box;
  display: -webkit-flex;
  display: -ms-flexbox;
  display: flex;
  -webkit-align-items: center;
  -webkit-box-align: center;
  -ms-flex-align: center;
  align-items: center;
}

.c52 .c50 {
  color: #ffffff;
}

.c52[aria-disabled='true'] {
  border: 1px solid #dcdce4;
  background: #eaeaef;
}

.c52[aria-disabled='true'] .c50 {
  color: #666687;
}

.c52[aria-disabled='true'] svg > g,
.c52[aria-disabled='true'] svg path {
  fill: #666687;
}

.c52[aria-disabled='true']:active {
  border: 1px solid #dcdce4;
  background: #eaeaef;
}

.c52[aria-disabled='true']:active .c50 {
  color: #666687;
}

.c52[aria-disabled='true']:active svg > g,
.c52[aria-disabled='true']:active svg path {
  fill: #666687;
}

.c52:hover {
  background-color: #ffffff;
}

.c52:active {
  background-color: #ffffff;
  border: 1px solid #4945ff;
}

.c52:active .c50 {
  color: #4945ff;
}

.c52:active svg > g,
.c52:active svg path {
  fill: #4945ff;
}

.c52 .c50 {
  color: #271fe0;
}

.c52 svg > g,
.c52 svg path {
  fill: #271fe0;
}

.c53 {
  -webkit-align-items: center;
  -webkit-box-align: center;
  -ms-flex-align: center;
  align-items: center;
  padding: 8px 16px;
  background: #4945ff;
  border: 1px solid #4945ff;
}

<<<<<<< HEAD
.c49 .sc-eHtaVP {
=======
.c53 .sc-iseIHH {
  display: -webkit-box;
  display: -webkit-flex;
  display: -ms-flexbox;
  display: flex;
  -webkit-align-items: center;
  -webkit-box-align: center;
  -ms-flex-align: center;
  align-items: center;
}

.c53 .c50 {
  color: #ffffff;
}

.c53[aria-disabled='true'] {
  border: 1px solid #dcdce4;
  background: #eaeaef;
}

.c53[aria-disabled='true'] .c50 {
  color: #666687;
}

.c53[aria-disabled='true'] svg > g,
.c53[aria-disabled='true'] svg path {
  fill: #666687;
}

.c53[aria-disabled='true']:active {
  border: 1px solid #dcdce4;
  background: #eaeaef;
}

.c53[aria-disabled='true']:active .c50 {
  color: #666687;
}

.c53[aria-disabled='true']:active svg > g,
.c53[aria-disabled='true']:active svg path {
  fill: #666687;
}

.c53:hover {
  border: 1px solid #7b79ff;
  background: #7b79ff;
}

.c53:active {
  border: 1px solid #4945ff;
  background: #4945ff;
}

.c53 svg > g,
.c53 svg path {
  fill: #ffffff;
}

.c40 {
  -webkit-align-items: center;
  -webkit-box-align: center;
  -ms-flex-align: center;
  align-items: center;
  display: -webkit-box;
  display: -webkit-flex;
  display: -ms-flexbox;
  display: flex;
  -webkit-flex-direction: row;
  -ms-flex-direction: row;
  flex-direction: row;
}

.c39 {
  font-weight: 600;
  color: #32324d;
  font-size: 0.75rem;
  line-height: 1.33;
}

.c16 {
  padding-right: 12px;
  padding-left: 12px;
}

.c24 {
  padding-right: 8px;
  padding-left: 8px;
}

.c17 {
  -webkit-align-items: center;
  -webkit-box-align: center;
  -ms-flex-align: center;
  align-items: center;
  display: -webkit-box;
  display: -webkit-flex;
  display: -ms-flexbox;
  display: flex;
  -webkit-flex-direction: row;
  -ms-flex-direction: row;
  flex-direction: row;
  -webkit-box-pack: end;
  -webkit-justify-content: flex-end;
  -ms-flex-pack: end;
  justify-content: flex-end;
}

.c54 {
  background: #212134;
  padding: 8px;
  border-radius: 4px;
}

.c56 {
  font-weight: 600;
  color: #ffffff;
  font-size: 0.75rem;
  line-height: 1.33;
}

.c55 {
  position: absolute;
  z-index: 4;
  display: none;
}

.c21 {
  display: -webkit-box;
  display: -webkit-flex;
  display: -ms-flexbox;
  display: flex;
  cursor: pointer;
  padding: 8px;
  border-radius: 4px;
  background: #ffffff;
  border: 1px solid #dcdce4;
  position: relative;
  outline: none;
}

.c21 svg {
  height: 12px;
  width: 12px;
}

.c21 svg > g,
.c21 svg path {
  fill: #ffffff;
}

.c21[aria-disabled='true'] {
  pointer-events: none;
}

.c21:after {
  -webkit-transition-property: all;
  transition-property: all;
  -webkit-transition-duration: 0.2s;
  transition-duration: 0.2s;
  border-radius: 8px;
  content: '';
  position: absolute;
  top: -4px;
  bottom: -4px;
  left: -4px;
  right: -4px;
  border: 2px solid transparent;
}

.c21:focus-visible {
  outline: none;
}

.c21:focus-visible:after {
  border-radius: 8px;
  content: '';
  position: absolute;
  top: -5px;
  bottom: -5px;
  left: -5px;
  right: -5px;
  border: 2px solid #4945ff;
}

.c22 {
  display: -webkit-box;
  display: -webkit-flex;
  display: -ms-flexbox;
  display: flex;
  -webkit-align-items: center;
  -webkit-box-align: center;
  -ms-flex-align: center;
  align-items: center;
  -webkit-box-pack: center;
  -webkit-justify-content: center;
  -ms-flex-pack: center;
  justify-content: center;
  height: 2rem;
  width: 2rem;
}

.c22 svg > g,
.c22 svg path {
  fill: #8e8ea9;
}

.c22:hover svg > g,
.c22:hover svg path {
  fill: #666687;
}

.c22:active svg > g,
.c22:active svg path {
  fill: #a5a5ba;
}

.c22[aria-disabled='true'] {
  background-color: #eaeaef;
}

.c22[aria-disabled='true'] svg path {
  fill: #666687;
}

.c19 {
  -webkit-align-items: center;
  -webkit-box-align: center;
  -ms-flex-align: center;
  align-items: center;
  display: -webkit-box;
  display: -webkit-flex;
  display: -ms-flexbox;
  display: flex;
  -webkit-flex-direction: row;
  -ms-flex-direction: row;
  flex-direction: row;
}

.c25 {
  -webkit-align-items: stretch;
  -webkit-box-align: stretch;
  -ms-flex-align: stretch;
  align-items: stretch;
>>>>>>> cd534138
  display: -webkit-box;
  display: -webkit-flex;
  display: -ms-flexbox;
  display: flex;
  -webkit-align-items: center;
  -webkit-box-align: center;
  -ms-flex-align: center;
  align-items: center;
}

.c49 .c46 {
  color: #ffffff;
}

.c49[aria-disabled='true'] {
  border: 1px solid #dcdce4;
  background: #eaeaef;
}

.c49[aria-disabled='true'] .c46 {
  color: #666687;
}

.c49[aria-disabled='true'] svg > g,
.c49[aria-disabled='true'] svg path {
  fill: #666687;
}

.c49[aria-disabled='true']:active {
  border: 1px solid #dcdce4;
  background: #eaeaef;
}

.c49[aria-disabled='true']:active .c46 {
  color: #666687;
}

.c49[aria-disabled='true']:active svg > g,
.c49[aria-disabled='true']:active svg path {
  fill: #666687;
}

.c49:hover {
  border: 1px solid #7b79ff;
  background: #7b79ff;
}

.c49:active {
  border: 1px solid #4945ff;
  background: #4945ff;
}

.c49 svg > g,
.c49 svg path {
  fill: #ffffff;
}

.c31 {
  -webkit-align-items: stretch;
  -webkit-box-align: stretch;
  -ms-flex-align: stretch;
  align-items: stretch;
  display: -webkit-box;
  display: -webkit-flex;
  display: -ms-flexbox;
  display: flex;
  -webkit-flex-direction: column;
  -ms-flex-direction: column;
  flex-direction: column;
}

.c34 {
  -webkit-align-items: center;
  -webkit-box-align: center;
  -ms-flex-align: center;
  align-items: center;
  display: -webkit-box;
  display: -webkit-flex;
  display: -ms-flexbox;
  display: flex;
  -webkit-flex-direction: row;
  -ms-flex-direction: row;
  flex-direction: row;
}

.c35 {
  -webkit-align-items: center;
  -webkit-box-align: center;
  -ms-flex-align: center;
  align-items: center;
  display: -webkit-box;
  display: -webkit-flex;
  display: -ms-flexbox;
  display: flex;
  -webkit-flex-direction: row;
  -ms-flex-direction: row;
  flex-direction: row;
  -webkit-box-pack: justify;
  -webkit-justify-content: space-between;
  -ms-flex-pack: justify;
  justify-content: space-between;
}

.c33 {
  font-weight: 600;
  color: #32324d;
  font-size: 0.75rem;
  line-height: 1.33;
}

.c38 {
  color: #666687;
  font-size: 0.75rem;
  line-height: 1.33;
}

.c37 {
  border: none;
  border-radius: 4px;
  padding-bottom: 0.65625rem;
  padding-left: 16px;
  padding-right: 16px;
  padding-top: 0.65625rem;
  color: #32324d;
  font-weight: 400;
  font-size: 0.875rem;
  display: block;
  width: 100%;
  background: inherit;
}

.c37::-webkit-input-placeholder {
  color: #8e8ea9;
  opacity: 1;
}

.c37::-moz-placeholder {
  color: #8e8ea9;
  opacity: 1;
}

.c37:-ms-input-placeholder {
  color: #8e8ea9;
  opacity: 1;
}

.c37::placeholder {
  color: #8e8ea9;
  opacity: 1;
}

.c37[aria-disabled='true'] {
  color: inherit;
}

.c37:focus {
  outline: none;
  box-shadow: none;
}

.c36 {
  border: 1px solid #dcdce4;
  border-radius: 4px;
  background: #ffffff;
  outline: none;
  box-shadow: 0;
  -webkit-transition-property: border-color,box-shadow,fill;
  transition-property: border-color,box-shadow,fill;
  -webkit-transition-duration: 0.2s;
  transition-duration: 0.2s;
}

.c36:focus-within {
  border: 1px solid #4945ff;
  box-shadow: #4945ff 0px 0px 0px 2px;
}

.c32 > * {
  margin-top: 0;
  margin-bottom: 0;
}

.c32 > * + * {
  margin-top: 4px;
}

<<<<<<< HEAD
.c40 {
=======
.c7 {
  font-weight: 600;
  color: #32324d;
  font-size: 0.875rem;
  line-height: 1.43;
}

.c29 {
  color: #666687;
  font-weight: 600;
  font-size: 0.6875rem;
  line-height: 1.45;
  text-transform: uppercase;
}

.c30 {
  color: #4a4a6a;
  font-size: 0.75rem;
  line-height: 1.33;
}

.c44 {
>>>>>>> cd534138
  border: 0;
  -webkit-clip: rect(0 0 0 0);
  clip: rect(0 0 0 0);
  height: 1px;
  margin: -1px;
  overflow: hidden;
  padding: 0;
  position: absolute;
  width: 1px;
}

<<<<<<< HEAD
.c50 {
  background: #212134;
  padding: 8px;
=======
.c42 {
  background: transparent;
  border: none;
  position: relative;
  z-index: 1;
}

.c42 svg {
  height: 0.6875rem;
  width: 0.6875rem;
}

.c42 svg path {
  fill: #666687;
}

.c43 {
  display: -webkit-box;
  display: -webkit-flex;
  display: -ms-flexbox;
  display: flex;
  background: none;
  border: none;
}

.c43 svg {
  width: 0.5625rem;
}

.c2 {
  background: #ffffff;
>>>>>>> cd534138
  border-radius: 4px;
}

.c52 {
  font-weight: 600;
  color: #ffffff;
  font-size: 0.75rem;
  line-height: 1.33;
}

.c51 {
  position: absolute;
  z-index: 4;
<<<<<<< HEAD
  display: none;
=======
  inset: 0;
  background: #32324d1F;
  padding: 0 40px;
  display: -webkit-box;
  display: -webkit-flex;
  display: -ms-flexbox;
  display: flex;
  -webkit-align-items: center;
  -webkit-box-align: center;
  -ms-flex-align: center;
  align-items: center;
  -webkit-box-pack: center;
  -webkit-justify-content: center;
  -ms-flex-pack: center;
  justify-content: center;
}

.c3 {
  width: 51.875rem;
}

.c6 {
  -webkit-align-items: center;
  -webkit-box-align: center;
  -ms-flex-align: center;
  align-items: center;
  display: -webkit-box;
  display: -webkit-flex;
  display: -ms-flexbox;
  display: flex;
  -webkit-flex-direction: row;
  -ms-flex-direction: row;
  flex-direction: row;
  -webkit-box-pack: justify;
  -webkit-justify-content: space-between;
  -ms-flex-pack: justify;
  justify-content: space-between;
}

.c46 {
  -webkit-align-items: center;
  -webkit-box-align: center;
  -ms-flex-align: center;
  align-items: center;
  display: -webkit-box;
  display: -webkit-flex;
  display: -ms-flexbox;
  display: flex;
  -webkit-flex-direction: row;
  -ms-flex-direction: row;
  flex-direction: row;
>>>>>>> cd534138
}

.c21 {
  display: -webkit-box;
  display: -webkit-flex;
  display: -ms-flexbox;
  display: flex;
  cursor: pointer;
  padding: 8px;
  border-radius: 4px;
  background: #ffffff;
  border: 1px solid #dcdce4;
  position: relative;
  outline: none;
}

.c21 svg {
  height: 12px;
  width: 12px;
}

.c21 svg > g,
.c21 svg path {
  fill: #ffffff;
}

.c21[aria-disabled='true'] {
  pointer-events: none;
}

.c21:after {
  -webkit-transition-property: all;
  transition-property: all;
  -webkit-transition-duration: 0.2s;
  transition-duration: 0.2s;
  border-radius: 8px;
  content: '';
  position: absolute;
  top: -4px;
  bottom: -4px;
  left: -4px;
  right: -4px;
  border: 2px solid transparent;
}

.c21:focus-visible {
  outline: none;
}

.c21:focus-visible:after {
  border-radius: 8px;
  content: '';
  position: absolute;
  top: -5px;
  bottom: -5px;
  left: -5px;
  right: -5px;
  border: 2px solid #4945ff;
}

.c22 {
  display: -webkit-box;
  display: -webkit-flex;
  display: -ms-flexbox;
  display: flex;
  -webkit-align-items: center;
  -webkit-box-align: center;
  -ms-flex-align: center;
  align-items: center;
  -webkit-box-pack: center;
  -webkit-justify-content: center;
  -ms-flex-pack: center;
  justify-content: center;
  height: 2rem;
  width: 2rem;
}

.c22 svg > g,
.c22 svg path {
  fill: #8e8ea9;
}

.c22:hover svg > g,
.c22:hover svg path {
  fill: #666687;
}

.c22:active svg > g,
.c22:active svg path {
  fill: #a5a5ba;
}

.c22[aria-disabled='true'] {
  background-color: #eaeaef;
}

.c22[aria-disabled='true'] svg path {
  fill: #666687;
}

<<<<<<< HEAD
.c14 {
  background: #eaeaef;
  border-radius: 4px;
  border-color: #dcdce4;
  border: 1px solid #dcdce4;
}

.c27 {
  background: #f6f6f9;
  padding-top: 16px;
  padding-right: 24px;
  padding-bottom: 16px;
  padding-left: 24px;
  border-radius: 4px;
=======
.c5 {
  border-radius: 4px 4px 0 0;
  border-bottom: 1px solid #eaeaef;
}

.c45 {
  border-radius: 0 0 4px 4px;
  border-top: 1px solid #eaeaef;
}

.c47 > * + * {
  margin-left: 8px;
>>>>>>> cd534138
}

.c16 {
  padding-right: 12px;
  padding-left: 12px;
}

.c24 {
  padding-right: 8px;
  padding-left: 8px;
}

.c17 {
  -webkit-align-items: center;
  -webkit-box-align: center;
  -ms-flex-align: center;
  align-items: center;
  display: -webkit-box;
  display: -webkit-flex;
  display: -ms-flexbox;
  display: flex;
  -webkit-flex-direction: row;
  -ms-flex-direction: row;
  flex-direction: row;
  -webkit-box-pack: end;
  -webkit-justify-content: flex-end;
  -ms-flex-pack: end;
  justify-content: flex-end;
}

.c15 {
  position: relative;
}

.c23 {
  position: relative;
  text-align: center;
  background: repeating-conic-gradient( #f6f6f9 0% 25%, transparent 0% 50% ) 50% / 20px 20px;
}

.c23 svg {
  font-size: 3rem;
  height: 16.5rem;
}

.c23 img,
.c23 video {
  margin: 0;
  padding: 0;
  max-height: 16.5rem;
  max-width: 100%;
}

.c18 {
  height: 3.25rem;
}

@media (max-width:68.75rem) {
  .c13 {
    grid-column: span;
  }
}

@media (max-width:34.375rem) {
  .c13 {
    grid-column: span 12;
  }
}

<body
  class="lock-body-scroll"
>
  <div>
    <div
      class="c0"
    >
      <p
        aria-live="polite"
        aria-relevant="all"
        id="live-region-log"
        role="log"
      />
      <p
        aria-live="polite"
        aria-relevant="all"
        id="live-region-status"
        role="status"
      />
      <p
        aria-live="assertive"
        aria-relevant="all"
        id="live-region-alert"
        role="alert"
      />
    </div>
  </div>
  <div
    data-react-portal="true"
  >
    <div
      class="c1"
    >
      <div>
        <div
          aria-labelledby="title"
          aria-modal="true"
          class="c2 c3"
          role="dialog"
        >
          <div
            class="c4 c5"
          >
            <div
              class="c6"
            >
              <h2
                class="c7"
                id="title"
              >
                Details
              </h2>
              <button
                aria-disabled="false"
                aria-label="Close the modal"
                class="c8 c9"
                type="button"
              >
                <svg
                  fill="none"
                  height="1em"
                  viewBox="0 0 24 24"
                  width="1em"
                  xmlns="http://www.w3.org/2000/svg"
                >
                  <path
                    d="M24 2.417L21.583 0 12 9.583 2.417 0 0 2.417 9.583 12 0 21.583 2.417 24 12 14.417 21.583 24 24 21.583 14.417 12 24 2.417z"
                    fill="#212134"
                  />
                </svg>
              </button>
            </div>
          </div>
          <div
            class="c10 c11"
          >
            <div
              class="c12"
            >
              <div
                class="c13"
              >
                <div
                  class=""
                >
                  <div
                    class="c14 c15"
                  >
                    <div
                      class="c16 c17 c18"
                    >
                      <div
                        class="c19 c20"
                        spacing="1"
                      >
                        <span>
                          <button
                            aria-disabled="false"
                            aria-labelledby="tooltip-1"
                            class="c21 c22"
                            tabindex="0"
                            type="button"
                          >
                            <svg
                              fill="none"
                              height="1em"
                              viewBox="0 0 24 24"
                              width="1em"
                              xmlns="http://www.w3.org/2000/svg"
                            >
                              <path
                                d="M3.236 6.149a.2.2 0 00-.197.233L6 24h12l2.96-17.618a.2.2 0 00-.196-.233H3.236zM21.8 1.983c.11 0 .2.09.2.2v1.584a.2.2 0 01-.2.2H2.2a.2.2 0 01-.2-.2V2.183c0-.11.09-.2.2-.2h5.511c.9 0 1.631-1.09 1.631-1.983h5.316c0 .894.73 1.983 1.631 1.983H21.8z"
                                fill="#32324D"
                              />
                            </svg>
                          </button>
                        </span>
                        <span>
                          <button
                            aria-disabled="false"
                            aria-labelledby="tooltip-3"
                            class="c21 c22"
                            tabindex="0"
                            type="button"
                          >
                            <svg
                              fill="none"
                              height="1em"
                              viewBox="0 0 24 25"
                              width="1em"
                              xmlns="http://www.w3.org/2000/svg"
                            >
                              <path
                                clip-rule="evenodd"
                                d="M13.571 5.85H10.43v8.47H2.487a.2.2 0 00-.14.343l9.512 9.401a.2.2 0 00.282 0l9.513-9.401a.2.2 0 00-.14-.342H13.57V5.85zM2.2 3.027a.2.2 0 01-.2-.2V.402c0-.11.09-.2.2-.2h19.6c.11 0 .2.09.2.2v2.423a.2.2 0 01-.2.2H2.2z"
                                fill="#212134"
                                fill-rule="evenodd"
                              />
                            </svg>
                          </button>
                        </span>
                        <span>
                          <button
                            aria-disabled="false"
                            aria-labelledby="tooltip-5"
                            class="c21 c22"
                            tabindex="0"
                            type="button"
                          >
                            <svg
                              fill="none"
                              height="1em"
                              viewBox="0 0 24 24"
                              width="1em"
                              xmlns="http://www.w3.org/2000/svg"
                            >
                              <path
                                d="M21.415 1.344a6.137 6.137 0 00-8.525.838L11.095 4.33a1.53 1.53 0 102.35 1.963l1.794-2.148a3.054 3.054 0 014.365-.324 3.117 3.117 0 01.255 4.301l-3.73 4.467-.035.038a3.048 3.048 0 01-4.53.078 1.531 1.531 0 00-2.241 2.086 6.114 6.114 0 009.159-.245l3.721-4.454a6.289 6.289 0 001.418-4.62 6.01 6.01 0 00-2.206-4.128z"
                                fill="#212134"
                              />
                              <path
                                d="M10.399 17.884l-1.604 1.92a3.118 3.118 0 01-4.278.513 3.052 3.052 0 01-.457-4.353l3.795-4.542.028-.031a3.042 3.042 0 014.584-.022 1.529 1.529 0 001.794.37c.197-.094.37-.228.51-.395l.018-.022a1.51 1.51 0 00-.025-1.977 6.11 6.11 0 00-9.27.126l-3.784 4.53a6.137 6.137 0 00.692 8.539 6.01 6.01 0 004.454 1.437 6.289 6.289 0 004.294-2.217l1.598-1.913a1.53 1.53 0 00-2.35-1.963z"
                                fill="#212134"
                              />
                            </svg>
                          </button>
                        </span>
                        <span>
                          <button
                            aria-disabled="false"
                            aria-labelledby="tooltip-7"
                            class="c21 c22"
                            tabindex="0"
                            type="button"
                          >
                            <svg
                              fill="none"
                              height="1em"
                              viewBox="0 0 24 24"
                              width="1em"
                              xmlns="http://www.w3.org/2000/svg"
                            >
                              <path
                                d="M20.571 21.429h-3.428V24h3.428v-2.571zM20.571 17.143V3.429H7.714v3.428h9.429v10.286H6.857V0H3.43v3.429H0v3.428h3.429v13.714H24v-3.428h-3.429z"
                                fill="#212134"
                              />
                            </svg>
                          </button>
                        </span>
                      </div>
                    </div>
                    <div
                      class="c23"
                    >
                      <img
                        alt="Screenshot 2.png"
                        src="http://localhost:1337/uploads/thumbnail_Screenshot_2_5d4a574d61.png?updated_at=2021-10-04T09:42:31.670Z"
                      />
                    </div>
                    <div
                      class="c24 c17 c18"
                    />
                  </div>
                </div>
              </div>
              <div
                class="c13"
              >
                <div
                  class=""
                >
                  <form
                    action="#"
                    novalidate=""
                  >
                    <div
                      class="c25 c26"
                      spacing="3"
                    >
                      <div
                        class="c27"
                      >
                        <div
                          class="c12"
                        >
                          <div
                            class="c13"
                          >
                            <div
                              class=""
                            >
                              <div
                                class="c25 c28"
                                spacing="1"
                              >
                                <span
                                  class="c29"
                                >
                                  Size
                                </span>
                                <span
                                  class="c30"
                                >
                                  102KB
                                </span>
                              </div>
                            </div>
                          </div>
                          <div
                            class="c13"
                          >
                            <div
                              class=""
                            >
                              <div
                                class="c25 c28"
                                spacing="1"
                              >
                                <span
                                  class="c29"
                                >
                                  Dimensions
                                </span>
                                <span
                                  class="c30"
                                >
                                  1476✕780
                                </span>
                              </div>
                            </div>
                          </div>
                          <div
                            class="c13"
                          >
                            <div
                              class=""
                            >
                              <div
                                class="c25 c28"
                                spacing="1"
                              >
                                <span
                                  class="c29"
                                >
                                  Date
                                </span>
                                <span
                                  class="c30"
                                >
                                  10/4/2021
                                </span>
                              </div>
                            </div>
                          </div>
                          <div
                            class="c13"
                          >
                            <div
                              class=""
                            >
                              <div
                                class="c25 c28"
                                spacing="1"
                              >
                                <span
                                  class="c29"
                                >
                                  Extension
                                </span>
                                <span
                                  class="c30"
                                >
                                  png
                                </span>
                              </div>
                            </div>
                          </div>
                        </div>
                      </div>
                      <div>
                        <div>
                          <div
                            class="c31 c32"
                            spacing="1"
                          >
                            <label
                              class="c33"
                              for="textinput-1"
                            >
                              <div
                                class="c34"
                              >
                                File name
                              </div>
                            </label>
                            <div
                              class="c35 c36"
                            >
                              <input
                                aria-disabled="false"
                                aria-invalid="false"
                                class="c37"
                                id="textinput-1"
                                name="name"
                                value="Screenshot 2.png"
                              />
                            </div>
                          </div>
                        </div>
                      </div>
                      <div>
                        <div>
                          <div
                            class="c31 c32"
                            spacing="1"
                          >
                            <label
                              class="c33"
                              for="textinput-2"
                            >
                              <div
                                class="c34"
                              >
                                Alternative text
                              </div>
                            </label>
                            <div
                              class="c35 c36"
                            >
                              <input
                                aria-describedby="textinput-2-hint"
                                aria-disabled="false"
                                aria-invalid="false"
                                class="c37"
                                id="textinput-2"
                                name="alternativeText"
                                value=""
                              />
                            </div>
                            <p
                              class="c38"
                              id="textinput-2-hint"
                            >
                              This text will be displayed if the asset can’t be shown.
                            </p>
                          </div>
                        </div>
                      </div>
                      <div>
                        <div>
                          <div
                            class="c31 c32"
                            spacing="1"
                          >
                            <label
                              class="c33"
                              for="textinput-3"
                            >
                              <div
                                class="c34"
                              >
                                Caption
                              </div>
                            </label>
                            <div
                              class="c35 c36"
                            >
                              <input
                                aria-disabled="false"
                                aria-invalid="false"
                                class="c37"
                                id="textinput-3"
                                name="caption"
                                value=""
                              />
                            </div>
                          </div>
                        </div>
                      </div>
                      <div
                        class="c25 c28"
                        spacing="1"
                      >
                        <label
                          class="c39"
                          for="asset-folder"
                        >
                          <div
                            class="c40"
                          >
                            Location
                          </div>
                        </label>
                        <div
                          class=" css-1tkrshn-container"
                        >
                          <div
                            class=" css-1sb7bue-control"
                          >
                            <div
                              class=" css-1kj7tu4-ValueContainer"
                            >
                              <div
                                class=" css-p5rves-singleValue"
                              >
                                Media Library
                              </div>
                              <input
                                aria-autocomplete="list"
                                class="css-wmatm6-dummyInput-DummyInput"
                                id="asset-folder"
                                readonly=""
                                tabindex="0"
                                value=""
                              />
                            </div>
                            <div
                              class=" css-1hb7zxy-IndicatorsContainer"
                            >
                              <button
                                class="c41 c42 c43"
                                type="button"
                              >
                                <svg
                                  fill="none"
                                  height="1em"
                                  viewBox="0 0 14 8"
                                  width="1em"
                                  xmlns="http://www.w3.org/2000/svg"
                                >
                                  <path
                                    clip-rule="evenodd"
                                    d="M14 .889a.86.86 0 01-.26.625L7.615 7.736A.834.834 0 017 8a.834.834 0 01-.615-.264L.26 1.514A.861.861 0 010 .889c0-.24.087-.45.26-.625A.834.834 0 01.875 0h12.25c.237 0 .442.088.615.264a.86.86 0 01.26.625z"
                                    fill="#32324D"
                                    fill-rule="evenodd"
                                  />
                                </svg>
                              </button>
                            </div>
                          </div>
                          <input
                            name="parent"
                            type="hidden"
                            value=""
                          />
                        </div>
                      </div>
                    </div>
                    <div
                      class="c44"
                    >
                      <button
                        tabindex="-1"
                        type="submit"
                      >
                        Submit
                      </button>
                    </div>
                  </form>
                </div>
              </div>
            </div>
          </div>
          <div
            class="c4 c45"
          >
            <div
              class="c6"
            >
              <div
                class="c46 c47"
              >
                <button
                  aria-disabled="false"
                  class="c48 c49"
                  type="button"
                >
                  <span
                    class="c50 c51"
                  >
                    Cancel
                  </span>
                </button>
              </div>
              <div
                class="c46 c47"
              >
                <button
                  aria-disabled="false"
                  class="c48 c52"
                  type="button"
                >
                  <span
                    class="c50 c51"
                  >
                    Replace media
                  </span>
                </button>
                <div
                  class="c44"
                >
                  <input
                    accept="image/png"
                    aria-hidden="true"
                    name="file"
                    tabindex="-1"
                    type="file"
                  />
                </div>
                <button
                  aria-disabled="false"
                  class="c48 c53"
                  type="button"
                >
                  <span
                    class="c50 c51"
                  >
                    Finish
                  </span>
                </button>
              </div>
            </div>
          </div>
        </div>
      </div>
    </div>
  </div>
  <div
    data-react-portal="true"
  >
    <div
      class="c54 c55"
      id="tooltip-1"
      role="tooltip"
    >
      <p
        class="c56"
      >
        Delete
      </p>
    </div>
  </div>
  <div
    data-react-portal="true"
  >
    <div
      class="c54 c55"
      id="tooltip-3"
      role="tooltip"
    >
      <p
        class="c56"
      >
        Download
      </p>
    </div>
  </div>
  <div
    data-react-portal="true"
  >
    <div
      class="c54 c55"
      id="tooltip-5"
      role="tooltip"
    >
      <p
        class="c56"
      >
        Copy link
      </p>
    </div>
  </div>
  <div
    data-react-portal="true"
  >
    <div
      class="c54 c55"
      id="tooltip-7"
      role="tooltip"
    >
      <p
        class="c56"
      >
        Crop
      </p>
    </div>
  </div>
</body>
`;<|MERGE_RESOLUTION|>--- conflicted
+++ resolved
@@ -13,6 +13,39 @@
   width: 1px;
 }
 
+.c41 {
+  padding-right: 12px;
+}
+
+.c42 {
+  background: transparent;
+  border: none;
+  position: relative;
+  z-index: 1;
+}
+
+.c42 svg {
+  height: 0.6875rem;
+  width: 0.6875rem;
+}
+
+.c42 svg path {
+  fill: #666687;
+}
+
+.c43 {
+  display: -webkit-box;
+  display: -webkit-flex;
+  display: -ms-flexbox;
+  display: flex;
+  background: none;
+  border: none;
+}
+
+.c43 svg {
+  width: 0.5625rem;
+}
+
 .c2 {
   background: #ffffff;
   border-radius: 4px;
@@ -76,7 +109,7 @@
   justify-content: space-between;
 }
 
-.c42 {
+.c46 {
   -webkit-align-items: center;
   -webkit-box-align: center;
   -ms-flex-align: center;
@@ -193,48 +226,18 @@
   border-bottom: 1px solid #eaeaef;
 }
 
-.c41 {
+.c45 {
   border-radius: 0 0 4px 4px;
   border-top: 1px solid #eaeaef;
 }
 
-.c43 > * + * {
+.c47 > * + * {
   margin-left: 8px;
 }
 
 .c11 {
   overflow: auto;
   max-height: 60vh;
-}
-
-.c7 {
-  font-weight: 600;
-  color: #32324d;
-  font-size: 0.875rem;
-  line-height: 1.43;
-}
-
-.c29 {
-  color: #666687;
-  font-weight: 600;
-  font-size: 0.6875rem;
-  line-height: 1.45;
-  text-transform: uppercase;
-}
-
-.c30 {
-  color: #4a4a6a;
-  font-size: 0.75rem;
-  line-height: 1.33;
-}
-
-.c31 {
-  font-size: 0.75rem;
-  line-height: 1.33;
-  color: #4a4a6a;
-  text-transform: uppercase;
-  font-size: 0.875rem;
-  line-height: 1.43;
 }
 
 .c19 {
@@ -292,6 +295,34 @@
   margin-left: 4px;
 }
 
+.c16 {
+  padding-right: 12px;
+  padding-left: 12px;
+}
+
+.c24 {
+  padding-right: 8px;
+  padding-left: 8px;
+}
+
+.c17 {
+  -webkit-align-items: center;
+  -webkit-box-align: center;
+  -ms-flex-align: center;
+  align-items: center;
+  display: -webkit-box;
+  display: -webkit-flex;
+  display: -ms-flexbox;
+  display: flex;
+  -webkit-flex-direction: row;
+  -ms-flex-direction: row;
+  flex-direction: row;
+  -webkit-box-pack: end;
+  -webkit-justify-content: flex-end;
+  -ms-flex-pack: end;
+  justify-content: flex-end;
+}
+
 .c12 {
   display: grid;
   grid-template-columns: repeat(12,1fr);
@@ -301,10 +332,6 @@
 .c13 {
   grid-column: span 6;
   max-width: 100%;
-}
-
-.c41 {
-  padding-right: 12px;
 }
 
 .c51 {
@@ -384,11 +411,7 @@
   background: #ffffff;
 }
 
-<<<<<<< HEAD
-.c45 .sc-eHtaVP {
-=======
-.c49 .sc-iseIHH {
->>>>>>> cd534138
+.c49 .sc-igcPbY {
   display: -webkit-box;
   display: -webkit-flex;
   display: -ms-flexbox;
@@ -460,11 +483,7 @@
   background: #f0f0ff;
 }
 
-<<<<<<< HEAD
-.c48 .sc-eHtaVP {
-=======
-.c52 .sc-iseIHH {
->>>>>>> cd534138
+.c52 .sc-igcPbY {
   display: -webkit-box;
   display: -webkit-flex;
   display: -ms-flexbox;
@@ -544,10 +563,7 @@
   border: 1px solid #4945ff;
 }
 
-<<<<<<< HEAD
-.c49 .sc-eHtaVP {
-=======
-.c53 .sc-iseIHH {
+.c53 .sc-igcPbY {
   display: -webkit-box;
   display: -webkit-flex;
   display: -ms-flexbox;
@@ -626,17 +642,21 @@
   line-height: 1.33;
 }
 
-.c16 {
-  padding-right: 12px;
-  padding-left: 12px;
-}
-
-.c24 {
-  padding-right: 8px;
-  padding-left: 8px;
-}
-
-.c17 {
+.c31 {
+  -webkit-align-items: stretch;
+  -webkit-box-align: stretch;
+  -ms-flex-align: stretch;
+  align-items: stretch;
+  display: -webkit-box;
+  display: -webkit-flex;
+  display: -ms-flexbox;
+  display: flex;
+  -webkit-flex-direction: column;
+  -ms-flex-direction: column;
+  flex-direction: column;
+}
+
+.c34 {
   -webkit-align-items: center;
   -webkit-box-align: center;
   -ms-flex-align: center;
@@ -648,10 +668,140 @@
   -webkit-flex-direction: row;
   -ms-flex-direction: row;
   flex-direction: row;
-  -webkit-box-pack: end;
-  -webkit-justify-content: flex-end;
-  -ms-flex-pack: end;
-  justify-content: flex-end;
+}
+
+.c35 {
+  -webkit-align-items: center;
+  -webkit-box-align: center;
+  -ms-flex-align: center;
+  align-items: center;
+  display: -webkit-box;
+  display: -webkit-flex;
+  display: -ms-flexbox;
+  display: flex;
+  -webkit-flex-direction: row;
+  -ms-flex-direction: row;
+  flex-direction: row;
+  -webkit-box-pack: justify;
+  -webkit-justify-content: space-between;
+  -ms-flex-pack: justify;
+  justify-content: space-between;
+}
+
+.c33 {
+  font-weight: 600;
+  color: #32324d;
+  font-size: 0.75rem;
+  line-height: 1.33;
+}
+
+.c38 {
+  color: #666687;
+  font-size: 0.75rem;
+  line-height: 1.33;
+}
+
+.c37 {
+  border: none;
+  border-radius: 4px;
+  padding-bottom: 0.65625rem;
+  padding-left: 16px;
+  padding-right: 16px;
+  padding-top: 0.65625rem;
+  color: #32324d;
+  font-weight: 400;
+  font-size: 0.875rem;
+  display: block;
+  width: 100%;
+  background: inherit;
+}
+
+.c37::-webkit-input-placeholder {
+  color: #8e8ea9;
+  opacity: 1;
+}
+
+.c37::-moz-placeholder {
+  color: #8e8ea9;
+  opacity: 1;
+}
+
+.c37:-ms-input-placeholder {
+  color: #8e8ea9;
+  opacity: 1;
+}
+
+.c37::placeholder {
+  color: #8e8ea9;
+  opacity: 1;
+}
+
+.c37[aria-disabled='true'] {
+  color: inherit;
+}
+
+.c37:focus {
+  outline: none;
+  box-shadow: none;
+}
+
+.c36 {
+  border: 1px solid #dcdce4;
+  border-radius: 4px;
+  background: #ffffff;
+  outline: none;
+  box-shadow: 0;
+  -webkit-transition-property: border-color,box-shadow,fill;
+  transition-property: border-color,box-shadow,fill;
+  -webkit-transition-duration: 0.2s;
+  transition-duration: 0.2s;
+}
+
+.c36:focus-within {
+  border: 1px solid #4945ff;
+  box-shadow: #4945ff 0px 0px 0px 2px;
+}
+
+.c32 > * {
+  margin-top: 0;
+  margin-bottom: 0;
+}
+
+.c32 > * + * {
+  margin-top: 4px;
+}
+
+.c44 {
+  border: 0;
+  -webkit-clip: rect(0 0 0 0);
+  clip: rect(0 0 0 0);
+  height: 1px;
+  margin: -1px;
+  overflow: hidden;
+  padding: 0;
+  position: absolute;
+  width: 1px;
+}
+
+.c7 {
+  font-weight: 600;
+  color: #32324d;
+  font-size: 0.875rem;
+  line-height: 1.43;
+}
+
+.c29 {
+  color: #666687;
+  font-weight: 600;
+  font-size: 0.6875rem;
+  line-height: 1.45;
+  text-transform: uppercase;
+}
+
+.c30 {
+  color: #4a4a6a;
+  font-size: 0.75rem;
+  line-height: 1.33;
 }
 
 .c54 {
@@ -771,455 +921,6 @@
   fill: #666687;
 }
 
-.c19 {
-  -webkit-align-items: center;
-  -webkit-box-align: center;
-  -ms-flex-align: center;
-  align-items: center;
-  display: -webkit-box;
-  display: -webkit-flex;
-  display: -ms-flexbox;
-  display: flex;
-  -webkit-flex-direction: row;
-  -ms-flex-direction: row;
-  flex-direction: row;
-}
-
-.c25 {
-  -webkit-align-items: stretch;
-  -webkit-box-align: stretch;
-  -ms-flex-align: stretch;
-  align-items: stretch;
->>>>>>> cd534138
-  display: -webkit-box;
-  display: -webkit-flex;
-  display: -ms-flexbox;
-  display: flex;
-  -webkit-align-items: center;
-  -webkit-box-align: center;
-  -ms-flex-align: center;
-  align-items: center;
-}
-
-.c49 .c46 {
-  color: #ffffff;
-}
-
-.c49[aria-disabled='true'] {
-  border: 1px solid #dcdce4;
-  background: #eaeaef;
-}
-
-.c49[aria-disabled='true'] .c46 {
-  color: #666687;
-}
-
-.c49[aria-disabled='true'] svg > g,
-.c49[aria-disabled='true'] svg path {
-  fill: #666687;
-}
-
-.c49[aria-disabled='true']:active {
-  border: 1px solid #dcdce4;
-  background: #eaeaef;
-}
-
-.c49[aria-disabled='true']:active .c46 {
-  color: #666687;
-}
-
-.c49[aria-disabled='true']:active svg > g,
-.c49[aria-disabled='true']:active svg path {
-  fill: #666687;
-}
-
-.c49:hover {
-  border: 1px solid #7b79ff;
-  background: #7b79ff;
-}
-
-.c49:active {
-  border: 1px solid #4945ff;
-  background: #4945ff;
-}
-
-.c49 svg > g,
-.c49 svg path {
-  fill: #ffffff;
-}
-
-.c31 {
-  -webkit-align-items: stretch;
-  -webkit-box-align: stretch;
-  -ms-flex-align: stretch;
-  align-items: stretch;
-  display: -webkit-box;
-  display: -webkit-flex;
-  display: -ms-flexbox;
-  display: flex;
-  -webkit-flex-direction: column;
-  -ms-flex-direction: column;
-  flex-direction: column;
-}
-
-.c34 {
-  -webkit-align-items: center;
-  -webkit-box-align: center;
-  -ms-flex-align: center;
-  align-items: center;
-  display: -webkit-box;
-  display: -webkit-flex;
-  display: -ms-flexbox;
-  display: flex;
-  -webkit-flex-direction: row;
-  -ms-flex-direction: row;
-  flex-direction: row;
-}
-
-.c35 {
-  -webkit-align-items: center;
-  -webkit-box-align: center;
-  -ms-flex-align: center;
-  align-items: center;
-  display: -webkit-box;
-  display: -webkit-flex;
-  display: -ms-flexbox;
-  display: flex;
-  -webkit-flex-direction: row;
-  -ms-flex-direction: row;
-  flex-direction: row;
-  -webkit-box-pack: justify;
-  -webkit-justify-content: space-between;
-  -ms-flex-pack: justify;
-  justify-content: space-between;
-}
-
-.c33 {
-  font-weight: 600;
-  color: #32324d;
-  font-size: 0.75rem;
-  line-height: 1.33;
-}
-
-.c38 {
-  color: #666687;
-  font-size: 0.75rem;
-  line-height: 1.33;
-}
-
-.c37 {
-  border: none;
-  border-radius: 4px;
-  padding-bottom: 0.65625rem;
-  padding-left: 16px;
-  padding-right: 16px;
-  padding-top: 0.65625rem;
-  color: #32324d;
-  font-weight: 400;
-  font-size: 0.875rem;
-  display: block;
-  width: 100%;
-  background: inherit;
-}
-
-.c37::-webkit-input-placeholder {
-  color: #8e8ea9;
-  opacity: 1;
-}
-
-.c37::-moz-placeholder {
-  color: #8e8ea9;
-  opacity: 1;
-}
-
-.c37:-ms-input-placeholder {
-  color: #8e8ea9;
-  opacity: 1;
-}
-
-.c37::placeholder {
-  color: #8e8ea9;
-  opacity: 1;
-}
-
-.c37[aria-disabled='true'] {
-  color: inherit;
-}
-
-.c37:focus {
-  outline: none;
-  box-shadow: none;
-}
-
-.c36 {
-  border: 1px solid #dcdce4;
-  border-radius: 4px;
-  background: #ffffff;
-  outline: none;
-  box-shadow: 0;
-  -webkit-transition-property: border-color,box-shadow,fill;
-  transition-property: border-color,box-shadow,fill;
-  -webkit-transition-duration: 0.2s;
-  transition-duration: 0.2s;
-}
-
-.c36:focus-within {
-  border: 1px solid #4945ff;
-  box-shadow: #4945ff 0px 0px 0px 2px;
-}
-
-.c32 > * {
-  margin-top: 0;
-  margin-bottom: 0;
-}
-
-.c32 > * + * {
-  margin-top: 4px;
-}
-
-<<<<<<< HEAD
-.c40 {
-=======
-.c7 {
-  font-weight: 600;
-  color: #32324d;
-  font-size: 0.875rem;
-  line-height: 1.43;
-}
-
-.c29 {
-  color: #666687;
-  font-weight: 600;
-  font-size: 0.6875rem;
-  line-height: 1.45;
-  text-transform: uppercase;
-}
-
-.c30 {
-  color: #4a4a6a;
-  font-size: 0.75rem;
-  line-height: 1.33;
-}
-
-.c44 {
->>>>>>> cd534138
-  border: 0;
-  -webkit-clip: rect(0 0 0 0);
-  clip: rect(0 0 0 0);
-  height: 1px;
-  margin: -1px;
-  overflow: hidden;
-  padding: 0;
-  position: absolute;
-  width: 1px;
-}
-
-<<<<<<< HEAD
-.c50 {
-  background: #212134;
-  padding: 8px;
-=======
-.c42 {
-  background: transparent;
-  border: none;
-  position: relative;
-  z-index: 1;
-}
-
-.c42 svg {
-  height: 0.6875rem;
-  width: 0.6875rem;
-}
-
-.c42 svg path {
-  fill: #666687;
-}
-
-.c43 {
-  display: -webkit-box;
-  display: -webkit-flex;
-  display: -ms-flexbox;
-  display: flex;
-  background: none;
-  border: none;
-}
-
-.c43 svg {
-  width: 0.5625rem;
-}
-
-.c2 {
-  background: #ffffff;
->>>>>>> cd534138
-  border-radius: 4px;
-}
-
-.c52 {
-  font-weight: 600;
-  color: #ffffff;
-  font-size: 0.75rem;
-  line-height: 1.33;
-}
-
-.c51 {
-  position: absolute;
-  z-index: 4;
-<<<<<<< HEAD
-  display: none;
-=======
-  inset: 0;
-  background: #32324d1F;
-  padding: 0 40px;
-  display: -webkit-box;
-  display: -webkit-flex;
-  display: -ms-flexbox;
-  display: flex;
-  -webkit-align-items: center;
-  -webkit-box-align: center;
-  -ms-flex-align: center;
-  align-items: center;
-  -webkit-box-pack: center;
-  -webkit-justify-content: center;
-  -ms-flex-pack: center;
-  justify-content: center;
-}
-
-.c3 {
-  width: 51.875rem;
-}
-
-.c6 {
-  -webkit-align-items: center;
-  -webkit-box-align: center;
-  -ms-flex-align: center;
-  align-items: center;
-  display: -webkit-box;
-  display: -webkit-flex;
-  display: -ms-flexbox;
-  display: flex;
-  -webkit-flex-direction: row;
-  -ms-flex-direction: row;
-  flex-direction: row;
-  -webkit-box-pack: justify;
-  -webkit-justify-content: space-between;
-  -ms-flex-pack: justify;
-  justify-content: space-between;
-}
-
-.c46 {
-  -webkit-align-items: center;
-  -webkit-box-align: center;
-  -ms-flex-align: center;
-  align-items: center;
-  display: -webkit-box;
-  display: -webkit-flex;
-  display: -ms-flexbox;
-  display: flex;
-  -webkit-flex-direction: row;
-  -ms-flex-direction: row;
-  flex-direction: row;
->>>>>>> cd534138
-}
-
-.c21 {
-  display: -webkit-box;
-  display: -webkit-flex;
-  display: -ms-flexbox;
-  display: flex;
-  cursor: pointer;
-  padding: 8px;
-  border-radius: 4px;
-  background: #ffffff;
-  border: 1px solid #dcdce4;
-  position: relative;
-  outline: none;
-}
-
-.c21 svg {
-  height: 12px;
-  width: 12px;
-}
-
-.c21 svg > g,
-.c21 svg path {
-  fill: #ffffff;
-}
-
-.c21[aria-disabled='true'] {
-  pointer-events: none;
-}
-
-.c21:after {
-  -webkit-transition-property: all;
-  transition-property: all;
-  -webkit-transition-duration: 0.2s;
-  transition-duration: 0.2s;
-  border-radius: 8px;
-  content: '';
-  position: absolute;
-  top: -4px;
-  bottom: -4px;
-  left: -4px;
-  right: -4px;
-  border: 2px solid transparent;
-}
-
-.c21:focus-visible {
-  outline: none;
-}
-
-.c21:focus-visible:after {
-  border-radius: 8px;
-  content: '';
-  position: absolute;
-  top: -5px;
-  bottom: -5px;
-  left: -5px;
-  right: -5px;
-  border: 2px solid #4945ff;
-}
-
-.c22 {
-  display: -webkit-box;
-  display: -webkit-flex;
-  display: -ms-flexbox;
-  display: flex;
-  -webkit-align-items: center;
-  -webkit-box-align: center;
-  -ms-flex-align: center;
-  align-items: center;
-  -webkit-box-pack: center;
-  -webkit-justify-content: center;
-  -ms-flex-pack: center;
-  justify-content: center;
-  height: 2rem;
-  width: 2rem;
-}
-
-.c22 svg > g,
-.c22 svg path {
-  fill: #8e8ea9;
-}
-
-.c22:hover svg > g,
-.c22:hover svg path {
-  fill: #666687;
-}
-
-.c22:active svg > g,
-.c22:active svg path {
-  fill: #a5a5ba;
-}
-
-.c22[aria-disabled='true'] {
-  background-color: #eaeaef;
-}
-
-.c22[aria-disabled='true'] svg path {
-  fill: #666687;
-}
-
-<<<<<<< HEAD
 .c14 {
   background: #eaeaef;
   border-radius: 4px;
@@ -1234,48 +935,6 @@
   padding-bottom: 16px;
   padding-left: 24px;
   border-radius: 4px;
-=======
-.c5 {
-  border-radius: 4px 4px 0 0;
-  border-bottom: 1px solid #eaeaef;
-}
-
-.c45 {
-  border-radius: 0 0 4px 4px;
-  border-top: 1px solid #eaeaef;
-}
-
-.c47 > * + * {
-  margin-left: 8px;
->>>>>>> cd534138
-}
-
-.c16 {
-  padding-right: 12px;
-  padding-left: 12px;
-}
-
-.c24 {
-  padding-right: 8px;
-  padding-left: 8px;
-}
-
-.c17 {
-  -webkit-align-items: center;
-  -webkit-box-align: center;
-  -ms-flex-align: center;
-  align-items: center;
-  display: -webkit-box;
-  display: -webkit-flex;
-  display: -ms-flexbox;
-  display: flex;
-  -webkit-flex-direction: row;
-  -ms-flex-direction: row;
-  flex-direction: row;
-  -webkit-box-pack: end;
-  -webkit-justify-content: flex-end;
-  -ms-flex-pack: end;
-  justify-content: flex-end;
 }
 
 .c15 {
