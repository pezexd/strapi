{
  "bulk.select.label": "Select all assets",
  "button.next": "Next",
  "checkControl.crop-duplicate": "Duplicate & crop the asset",
  "checkControl.crop-original": "Crop the original asset",
  "control-card.add": "Add",
  "control-card.cancel": "Cancel",
  "control-card.copy-link": "Copy link",
  "control-card.crop": "Crop",
  "control-card.delete": "Delete",
  "control-card.download": "Download",
  "control-card.edit": "Edit",
  "control-card.replace-media": "Replace Media",
  "control-card.save": "Save",
  "control-card.stop-crop": "Stop cropping",
  "filter.add": "Add filter",
  "form.button.replace-media": "Replace media",
  "form.input.decription.file-alt": "This text will be displayed if the asset can’t be shown.",
  "form.input.label.file-alt": "Alternative text",
  "form.input.label.file-caption": "Caption",
  "form.input.label.file-name": "File name",
  "form.upload-url.error.url.invalid": "One URL is invalid",
  "form.upload-url.error.url.invalids": "{number} URLs are invalids",
  "header.actions.add-assets": "Add new assets",
  "header.actions.upload-assets": "Upload assets",
  "header.actions.upload-new-asset": "Upload new asset",
  "header.content.assets-empty": "No assets",
  "header.content.assets-multiple": "{number} assets",
  "header.content.assets-single": "1 asset",
  "input.button.label": "Browse files",
  "input.label": "Drag & Drop here or",
  "input.label-bold": "Drag & drop",
  "input.label-normal": "to upload or",
  "input.placeholder": "Click to add an asset or drag & drop a file in this area",
  "input.placeholder.icon": "Drop the asset in this zone",
  "input.url.description": "Separate your URL links by a carriage return.",
  "input.url.label": "URL",
  "list.asset.at.finished": "The assets have finished loading.",
  "list.asset.load": "Loading the asset list.",
  "list.assets-empty.subtitle": "Add one to the list.",
  "list.assets-empty.title": "There are no assets yet",
  "list.assets-empty.title-withSearch": "There are no assets with the applied filters",
  "list.assets.empty": "Upload your first assets...",
  "list.assets.empty.no-permissions": "The asset list is empty.",
  "list.assets.loading-asset": "Loading the preview for the media: {path}",
  "list.assets.not-supported-content": "No preview available",
  "list.assets.preview-asset": "Preview for the video at path {path}",
  "list.assets.selected": "{number, plural, =0 {No asset} one {1 asset} other {# assets}} ready to upload",
  "list.assets.type-not-allowed": "This type of file is not allowed.",
  "list.assets-empty.search": "No result found",
  "mediaLibraryInput.actions.nextSlide": "Next slide",
  "mediaLibraryInput.actions.previousSlide": "Previous slide",
  "mediaLibraryInput.placeholder": "Click to add an asset or drag and drop one in this area",
  "mediaLibraryInput.slideCount": "{n} of {m} slides",
  "modal.edit.title": "Details",
  "modal.file-details.date": "Date",
  "modal.file-details.dimensions": "Dimensions",
  "modal.file-details.extension": "Extension",
  "modal.file-details.size": "Size",
  "modal.header.browse": "Upload assets",
  "modal.header.file-detail": "Details",
  "modal.header.pending-assets": "Pending assets",
  "modal.header.select-files": "Selected files",
  "modal.nav.browse": "browse",
  "modal.nav.computer": "From computer",
  "modal.nav.selected": "selected",
  "modal.nav.url": "From url",
  "modal.remove.success-label": "The asset has been successfully removed.",
  "modal.selected-list.sub-header-subtitle": "Drag & drop to reorder the assets in the field",
<<<<<<< HEAD
  "modal.upload-list.footer.button": "Upload {number, plural, one {# asset} other {# assets}} to the library",
  "modal.upload-list.sub-header-subtitle": "Manage the assets before adding them to the Media Library",
=======
  "modal.upload-list.footer.button.plural": "Upload {number} assets to the library",
  "modal.upload-list.footer.button.singular": "Upload {number} asset to the library",
  "modal.upload-list.sub-header-subtitle": "Manage the assets before uploading them to the Media Library",
  "modal.upload-list.sub-header-title.plural": "{number} assets selected",
  "modal.upload-list.sub-header-title.singular": "{number} asset selected",
>>>>>>> c4a6ca50
  "modal.upload-list.sub-header.button": "Add more assets",
  "modal.upload.cancelled": "Upload manually aborted.",
  "page.title": "Settings - Media Library",
  "permissions.not-allowed.update": "You are not allowed to edit this file.",
  "plugin.description.long": "Media file management.",
  "plugin.description.short": "Media file management.",
  "plugin.name": "Media Library",
  "search.clear.label": "Clear the search",
  "search.label": "Search for an asset",
  "search.placeholder": "e.g: the first dog on the moon",
  "settings.form.autoOrientation.description": "Enabling this option will automatically rotate the image according to EXIF orientation tag.",
  "settings.form.autoOrientation.label": "Auto orientation",
  "settings.form.responsiveDimensions.description": "Enabling this option will generate multiple formats (small, medium and large) of the uploaded asset.",
  "settings.form.responsiveDimensions.label": "Responsive friendly upload",
  "settings.form.sizeOptimization.description": "Enabling this option will optimize the file size without compromising on the quality.",
  "settings.form.sizeOptimization.label": "Size optimization",
  "settings.form.videoPreview.description": "It will generate a six-second preview of the video (GIF)",
  "settings.form.videoPreview.label": "Preview",
  "settings.header.label": "Media Library",
  "settings.section.doc.label": "Doc",
  "settings.section.image.label": "Image",
  "settings.section.video.label": "Video",
  "settings.sub-header.label": "Configure the settings for the Media Library",
  "settings.blockTitle": "Asset Management",
  "sort.created_at_asc": "Oldest uploads",
  "sort.created_at_desc": "Most recent uploads",
  "sort.label": "Sort by",
  "sort.name_asc": "Alphabetical order (A to Z)",
  "sort.name_desc": "Reverse alphabetical order (Z to A)",
  "sort.updated_at_asc": "Oldest updates",
  "sort.updated_at_desc": "Most recent updates",
  "tabs.title": "How do you want to upload your assets?",
  "window.confirm.close-modal.file": "Are you sure? Your changes will be lost.",
  "window.confirm.close-modal.files": "Are you sure? You have some files that have not been uploaded yet."
}<|MERGE_RESOLUTION|>--- conflicted
+++ resolved
@@ -67,16 +67,8 @@
   "modal.nav.url": "From url",
   "modal.remove.success-label": "The asset has been successfully removed.",
   "modal.selected-list.sub-header-subtitle": "Drag & drop to reorder the assets in the field",
-<<<<<<< HEAD
   "modal.upload-list.footer.button": "Upload {number, plural, one {# asset} other {# assets}} to the library",
-  "modal.upload-list.sub-header-subtitle": "Manage the assets before adding them to the Media Library",
-=======
-  "modal.upload-list.footer.button.plural": "Upload {number} assets to the library",
-  "modal.upload-list.footer.button.singular": "Upload {number} asset to the library",
   "modal.upload-list.sub-header-subtitle": "Manage the assets before uploading them to the Media Library",
-  "modal.upload-list.sub-header-title.plural": "{number} assets selected",
-  "modal.upload-list.sub-header-title.singular": "{number} asset selected",
->>>>>>> c4a6ca50
   "modal.upload-list.sub-header.button": "Add more assets",
   "modal.upload.cancelled": "Upload manually aborted.",
   "page.title": "Settings - Media Library",
