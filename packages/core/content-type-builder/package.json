{
  "name": "@strapi/plugin-content-type-builder",
  "version": "4.10.7",
  "description": "Strapi plugin to create content type",
  "repository": {
    "type": "git",
    "url": "git://github.com/strapi/strapi.git"
  },
  "license": "SEE LICENSE IN LICENSE",
  "author": {
    "name": "Strapi Solutions SAS",
    "email": "hi@strapi.io",
    "url": "https://strapi.io"
  },
  "maintainers": [
    {
      "name": "Strapi Solutions SAS",
      "email": "hi@strapi.io",
      "url": "https://strapi.io"
    }
  ],
  "scripts": {
    "test:unit": "run -T jest",
    "test:unit:watch": "run -T jest --watch",
    "test:front": "run -T cross-env IS_EE=true jest --config ./jest.config.front.js",
    "test:front:watch": "run -T cross-env IS_EE=true jest --config ./jest.config.front.js --watchAll",
    "test:front:ce": "run -T cross-env IS_EE=false jest --config ./jest.config.front.js",
    "test:front:watch:ce": "run -T cross-env IS_EE=false jest --config ./jest.config.front.js --watchAll",
    "lint": "run -T eslint ."
  },
  "dependencies": {
    "@sindresorhus/slugify": "1.1.0",
    "@strapi/design-system": "1.7.9",
    "@strapi/generators": "4.10.7",
    "@strapi/helper-plugin": "4.10.7",
    "@strapi/icons": "1.7.9",
    "@strapi/utils": "4.10.7",
    "fs-extra": "10.0.0",
    "immer": "9.0.19",
    "lodash": "4.17.21",
    "pluralize": "^8.0.0",
    "prop-types": "^15.8.1",
    "qs": "6.11.1",
    "react-helmet": "^6.1.0",
    "react-intl": "6.4.1",
    "react-redux": "8.0.5",
    "redux": "^4.2.1",
    "reselect": "^4.1.7",
    "yup": "^0.32.9"
  },
  "devDependencies": {
<<<<<<< HEAD
    "@strapi/admin": "4.10.5",
    "@testing-library/react": "14.0.0",
=======
    "@strapi/admin": "4.10.7",
    "@testing-library/react": "12.1.4",
    "@testing-library/react-hooks": "8.0.1",
>>>>>>> c443fb2c
    "history": "^4.9.0",
    "react": "^18.2.0",
    "react-dom": "^18.2.0",
    "react-router-dom": "5.3.4",
    "styled-components": "5.3.3"
  },
  "peerDependencies": {
    "react": "^17.0.0 || ^18.0.0",
    "react-dom": "^17.0.0 || ^18.0.0",
    "react-router-dom": "5.3.4",
    "styled-components": "5.3.3"
  },
  "engines": {
    "node": ">=14.19.1 <=18.x.x",
    "npm": ">=6.0.0"
  },
  "strapi": {
    "name": "content-type-builder",
    "displayName": "Content Type Builder",
    "description": "Modelize the data structure of your API. Create new fields and relations in just a minute. The files are automatically created and updated in your project.",
    "kind": "plugin"
  }
}<|MERGE_RESOLUTION|>--- conflicted
+++ resolved
@@ -49,14 +49,8 @@
     "yup": "^0.32.9"
   },
   "devDependencies": {
-<<<<<<< HEAD
-    "@strapi/admin": "4.10.5",
+    "@strapi/admin": "4.10.7",
     "@testing-library/react": "14.0.0",
-=======
-    "@strapi/admin": "4.10.7",
-    "@testing-library/react": "12.1.4",
-    "@testing-library/react-hooks": "8.0.1",
->>>>>>> c443fb2c
     "history": "^4.9.0",
     "react": "^18.2.0",
     "react-dom": "^18.2.0",
