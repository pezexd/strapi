'use strict';

const path = require('path');
const _ = require('lodash');

const createSchemaHandler = require('./schema-handler');
const createComponentBuilder = require('./component-builder');
const createContentTypeBuilder = require('./content-type-builder');

/**
 * Creates a content type schema builder instance
 *
 * @returns {object} content type schema builder
 */
module.exports = function createBuilder() {
  const components = Object.keys(strapi.components).map(key => {
    const compo = strapi.components[key];

    return {
      category: compo.category,
      modelName: compo.modelName,
      plugin: compo.modelName,
      uid: compo.uid,
      filename: compo.__filename__,
      dir: path.join(strapi.dir, 'components', compo.category),
      schema: compo.__schema__,
    };
  });

  const contentTypes = Object.keys(strapi.contentTypes).map(key => {
    const contentType = strapi.contentTypes[key];

    let dir;
    if (contentType.plugin) {
      dir = `./extensions/${contentType.plugin}/models`;
    } else {
      dir = `./api/${contentType.apiName}/models`;
    }

    return {
      modelName: contentType.modelName,
      plugin: contentType.plugin,
      uid: contentType.uid,
      filename: contentType.__filename__,
      dir: path.join(strapi.dir, dir),
      schema: contentType.__schema__,
    };
  });

  return createSchemaBuilder({
    components,
    contentTypes,
  });
};

/**
 * Schema builder
 *
 * @param {object} opts options
 * @param {object} opts.contentTypes contentTypes
 * @returns {object} schema builder
 */
function createSchemaBuilder({ components, contentTypes }) {
  const tmpComponents = new Map();
  const tmpContentTypes = new Map();

  // init temporary ContentTypes
  Object.keys(contentTypes).forEach(key => {
    tmpContentTypes.set(contentTypes[key].uid, createSchemaHandler(contentTypes[key]));
  });

  // init temporary components
  Object.keys(components).forEach(key => {
    tmpComponents.set(components[key].uid, createSchemaHandler(components[key]));
  });

  return {
    get components() {
      return tmpComponents;
    },
    get contentTypes() {
      return tmpContentTypes;
    },

    /**
     * Convert Attributes received from the API to the right syntaxt
     *
     * @param {object} attributes input attributes
     * @returns {object} transformed attributes
     */
    convertAttributes(attributes) {
      return Object.keys(attributes).reduce((acc, key) => {
        const attribute = attributes[key];

        const { configurable } = attribute;

        if (attribute.type === 'relation') {
          const { target, relation, targetAttribute, private: isPrivate } = attribute;

          const attr = {
            type: 'relation',
            relation,
            target,
            configurable: configurable === false ? false : undefined,
            private: isPrivate === true ? true : undefined,
          };

          if (target && !this.contentTypes.has(target)) {
            throw new Error(`target: ${target} does not exist`);
          }

<<<<<<< HEAD
=======
          // FIXME: this will create inversion of inversedBy & mappedBy fields
>>>>>>> 46c94940
          if (
            ['oneToOne', 'manyToOne', 'manyToMany'].includes(relation) &&
            !_.isNil(targetAttribute)
          ) {
            attr.inversedBy = targetAttribute;
          } else if (['oneToMany'].includes(relation) && !_.isNil(targetAttribute)) {
            attr.mappedBy = targetAttribute;
          }

          acc[key] = attr;
          return acc;
        }

        if (_.has(attribute, 'type')) {
          acc[key] = {
            ...attribute,
            configurable: configurable === false ? false : undefined,
          };

          return acc;
        }

        return acc;
      }, {});
    },

    ...createComponentBuilder({ tmpComponents, tmpContentTypes }),
    ...createContentTypeBuilder({ tmpComponents, tmpContentTypes }),

    /**
     * Write all type to files
     *
     * @returns {void}
     */
    writeFiles() {
      return Promise.all(
        [
          ...Array.from(tmpComponents.values()),
          ...Array.from(tmpContentTypes.values()),
        ].map(schema => schema.flush())
      )
        .catch(error => {
          strapi.log.error('Error writing schema files');
          strapi.log.error(error);
          return this.rollback();
        })
        .catch(error => {
          strapi.log.error(
            'Error rolling back schema files. You might need to fix your files manually'
          );
          strapi.log.error(error);

          throw new Error('Invalid schema edition');
        });
    },

    /**
     * rollback all files
     *
     * @returns {void}
     */
    rollback() {
      return Promise.all(
        [
          ...Array.from(tmpComponents.values()),
          ...Array.from(tmpContentTypes.values()),
        ].map(schema => schema.rollback())
      );
    },
  };
}<|MERGE_RESOLUTION|>--- conflicted
+++ resolved
@@ -109,10 +109,7 @@
             throw new Error(`target: ${target} does not exist`);
           }
 
-<<<<<<< HEAD
-=======
           // FIXME: this will create inversion of inversedBy & mappedBy fields
->>>>>>> 46c94940
           if (
             ['oneToOne', 'manyToOne', 'manyToMany'].includes(relation) &&
             !_.isNil(targetAttribute)
