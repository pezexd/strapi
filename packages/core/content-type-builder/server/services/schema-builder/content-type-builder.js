--- conflicted
+++ resolved
@@ -79,13 +79,8 @@
 
       const modelName = nameToSlug(infos.name);
       const contentType = createSchemaHandler({
-<<<<<<< HEAD
         modelName,
-        dir: path.join(strapi.dir, 'api', modelName, 'content-types', modelName),
-=======
-        modelName: modelName,
         dir: path.join(strapi.dirs.api, modelName, 'content-types', modelName),
->>>>>>> 6276e779
         filename: `schema.json`,
       });
 
