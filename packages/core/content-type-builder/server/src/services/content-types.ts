import _ from 'lodash';
import { getOr } from 'lodash/fp';
import { contentTypes as contentTypesUtils, errors } from '@strapi/utils';
import type { Schema } from '@strapi/types';
import { formatAttributes, replaceTemporaryUIDs } from '../utils/attributes';
import createBuilder from './schema-builder';
import { coreUids, pluginsUids } from './constants';
import type { CreateContentTypeInput } from '../controllers/validation/content-type';

const { ApplicationError } = errors;

export const isContentTypeVisible = (model: Schema.ContentType) =>
  getOr(true, 'pluginOptions.content-type-builder.visible', model) === true;

export const getRestrictRelationsTo = (contentType: Schema.ContentType) => {
  const { uid } = contentType;
  if (uid === coreUids.STRAPI_USER) {
    // TODO: replace with an obj { relation: 'x', bidirectional: true|false }
    return ['oneWay', 'manyWay'];
  }

  if (
    uid.startsWith(coreUids.PREFIX) ||
    uid === pluginsUids.UPLOAD_FILE ||
    !isContentTypeVisible(contentType)
  ) {
    return [];
  }

  return null;
};

/**
 * Format a contentType info to be used by the front-end
 * @param {Object} contentType
 */
<<<<<<< HEAD
const formatContentType = (contentType: Schema.ContentType) => {
=======
export const formatContentType = (contentType) => {
>>>>>>> 911810b7
  const { uid, kind, modelName, plugin, collectionName, info } = contentType;

  return {
    uid,
    plugin,
    apiID: modelName,
    schema: {
      ...contentTypesUtils.getOptions(contentType),
      displayName: info.displayName,
      singularName: info.singularName,
      pluralName: info.pluralName,
      description: _.get(info, 'description', ''),
      pluginOptions: contentType.pluginOptions,
      kind: kind || 'collectionType',
      collectionName,
      attributes: formatAttributes(contentType),
      visible: isContentTypeVisible(contentType),
      restrictRelationsTo: getRestrictRelationsTo(contentType),
    },
  };
};

export const createContentTypes = async (contentTypes) => {
  const builder = createBuilder();
  const createdContentTypes = [];

  for (const contentType of contentTypes) {
    createdContentTypes.push(await createContentType(contentType, { defaultBuilder: builder }));
  }

  await builder.writeFiles();

  return createdContentTypes;
};

/**
 * Creates a content type and handle the nested components sent with it
 * @param {Object} params params object
 * @param {Object} params.contentType Main component to create
 * @param {Array<Object>} params.components List of nested components to created or edit
 * @param {Object} options
 * @param {Builder} options.defaultBuilder
 */
type CreateContentTypeOptions = {
  defaultBuilder?: any; // TODO
};

export const createContentType = async (
  { contentType, components }: CreateContentTypeInput,
  options: CreateContentTypeOptions = {}
) => {
  const builder = options.defaultBuilder || createBuilder();
  const uidMap = builder.createNewComponentUIDMap(components || []);

  const replaceTmpUIDs = replaceTemporaryUIDs(uidMap);

  const newContentType = builder.createContentType(replaceTmpUIDs(contentType));

  // allow components to target the new contentType
  const targetContentType = (infos) => {
    Object.keys(infos.attributes).forEach((key) => {
      const { target } = infos.attributes[key];
      if (target === '__contentType__') {
        infos.attributes[key].target = newContentType.uid;
      }
    });

    return infos;
  };

  components.forEach((component) => {
    const options = replaceTmpUIDs(targetContentType(component));

    if (!_.has(component, 'uid')) {
      return builder.createComponent(options);
    }

    return builder.editComponent(options);
  });

  // generate api skeleton
  await generateAPI({
    displayName: contentType.displayName || contentType.info.displayName,
    singularName: contentType.singularName,
    pluralName: contentType.pluralName,
    kind: contentType.kind,
  });

  if (!options.defaultBuilder) {
    await builder.writeFiles();
  }

  strapi.eventHub.emit('content-type.create', { contentType: newContentType });

  return newContentType;
};

/**
 * Generate an API squeleton
 * @param {string} name
 */
export const generateAPI = ({ singularName, kind = 'collectionType', pluralName, displayName }) => {
  const strapiGenerators = require('@strapi/generators');
  return strapiGenerators.generate(
    'content-type',
    {
      kind,
      singularName,
      id: singularName,
      pluralName,
      displayName,
      destination: 'new',
      bootstrapApi: true,
      attributes: [],
    },
    { dir: strapi.dirs.app.root }
  );
};

/**
 * Edits a contentType and handle the nested contentTypes sent with it
 * @param {String} uid Content-type's uid
 * @param {Object} params params object
 * @param {Object} params.contentType Main contentType to create
 * @param {Array<Object>} params.components List of nested components to created or edit
 */
export const editContentType = async (uid, { contentType, components = [] }) => {
  const builder = createBuilder();

  const previousSchema = builder.contentTypes.get(uid).schema;
  const previousKind = previousSchema.kind;
  const newKind = contentType.kind || previousKind;

  // Restore non-visible attributes from previous schema
  const previousAttributes = previousSchema.attributes;
  const prevNonVisibleAttributes = contentTypesUtils
    .getNonVisibleAttributes(previousSchema)
    .reduce((acc, key) => {
      if (key in previousAttributes) {
        acc[key] = previousAttributes[key];
      }

      return acc;
    }, {});
  contentType.attributes = _.merge(prevNonVisibleAttributes, contentType.attributes);

  if (newKind !== previousKind && newKind === 'singleType') {
    const entryCount = await strapi.query(uid).count();
    if (entryCount > 1) {
      throw new ApplicationError(
        'You cannot convert a collectionType to a singleType when having multiple entries in DB'
      );
    }
  }

  const uidMap = builder.createNewComponentUIDMap(components);
  const replaceTmpUIDs = replaceTemporaryUIDs(uidMap);

  const updatedContentType = builder.editContentType({
    uid,
    ...replaceTmpUIDs(contentType),
  });

  components.forEach((component) => {
    if (!_.has(component, 'uid')) {
      return builder.createComponent(replaceTmpUIDs(component));
    }

    return builder.editComponent(replaceTmpUIDs(component));
  });

  if (newKind !== previousKind) {
    const apiHandler = strapi.plugin('content-type-builder').service('api-handler');
    await apiHandler.backup(uid);

    try {
      await apiHandler.clear(uid);

      // generate new api skeleton
      await generateAPI({
        displayName: updatedContentType.schema.info.displayName,
        singularName: updatedContentType.schema.info.singularName,
        pluralName: updatedContentType.schema.info.pluralName,
        kind: updatedContentType.schema.kind,
      });

      await builder.writeFiles();
    } catch (error) {
      strapi.log.error(error);
      await apiHandler.rollback(uid);
    }

    return updatedContentType;
  }

  await builder.writeFiles();

  strapi.eventHub.emit('content-type.update', { contentType: updatedContentType });

  return updatedContentType;
};

export const deleteContentTypes = async (uids) => {
  const builder = createBuilder();
  const apiHandler = strapi.plugin('content-type-builder').service('api-handler');

  for (const uid of uids) {
    await deleteContentType(uid, builder);
  }

  await builder.writeFiles();
  for (const uid of uids) {
    try {
      await apiHandler.clear(uid);
    } catch (error) {
      strapi.log.error(error);
      await apiHandler.rollback(uid);
    }
  }
};

/**
 * Deletes a content type and the api files related to it
 * @param {string} uid content type uid
 * @param defaultBuilder
 */
export const deleteContentType = async (uid, defaultBuilder = undefined) => {
  const builder = defaultBuilder || createBuilder();
  // make a backup
  const apiHandler = strapi.plugin('content-type-builder').service('api-handler');
  await apiHandler.backup(uid);

  const contentType = builder.deleteContentType(uid);

  if (!defaultBuilder) {
    try {
      await builder.writeFiles();
      await apiHandler.clear(uid);
    } catch (error) {
      await apiHandler.rollback(uid);
    }
  }

  strapi.eventHub.emit('content-type.delete', { contentType });

  return contentType;
};

export default () => ({
  createContentType,
  editContentType,
  deleteContentType,
  formatContentType,
  createContentTypes,
  deleteContentTypes,
});<|MERGE_RESOLUTION|>--- conflicted
+++ resolved
@@ -34,11 +34,7 @@
  * Format a contentType info to be used by the front-end
  * @param {Object} contentType
  */
-<<<<<<< HEAD
 const formatContentType = (contentType: Schema.ContentType) => {
-=======
-export const formatContentType = (contentType) => {
->>>>>>> 911810b7
   const { uid, kind, modelName, plugin, collectionName, info } = contentType;
 
   return {
