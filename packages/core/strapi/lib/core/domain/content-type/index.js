'use strict';

const { cloneDeep } = require('lodash/fp');
const _ = require('lodash');
const { hasDraftAndPublish, getPrivateAttributes } = require('@strapi/utils').contentTypes;
const {
  CREATED_AT_ATTRIBUTE,
  UPDATED_AT_ATTRIBUTE,
  PUBLISHED_AT_ATTRIBUTE,
  CREATED_BY_ATTRIBUTE,
  UPDATED_BY_ATTRIBUTE,
} = require('@strapi/utils').contentTypes.constants;
const { validateContentTypeDefinition } = require('./validator');

const createContentType = (uid, definition) => {
  try {
    validateContentTypeDefinition(definition);
  } catch (e) {
    throw new Error(`Content Type Definition is invalid for ${uid}'.\n${e.errors}`);
  }

  const { schema, actions, lifecycles } = cloneDeep(definition);

  // general info
  Object.assign(schema, {
    kind: schema.kind || 'collectionType',
    __schema__: pickSchema(definition.schema),
    modelType: 'contentType',
    modelName: definition.schema.info.singularName,
    connection: 'default',
  });

  if (uid.startsWith('api::')) {
    Object.assign(schema, {
      uid,
      apiName: uid.split('::')[1].split('.')[0],
      collectionName: schema.collectionName || schema.info.singularName,
      globalId: getGlobalId(schema, schema.info.singularName),
    });
  } else if (uid.startsWith('plugin::')) {
    const pluginName = uid.split('::')[1].split('.')[0];
    Object.assign(schema, {
      uid,
      plugin: pluginName, // TODO: to be set in load-plugins.js
      collectionName:
        schema.collectionName || `${pluginName}_${schema.info.singularName}`.toLowerCase(),
      globalId: getGlobalId(schema, schema.info.singularName, pluginName),
    });
  } else if (uid.startsWith('admin::')) {
    Object.assign(schema, {
      uid,
      plugin: 'admin',
      globalId: getGlobalId(schema, schema.info.singularName, 'admin'),
    });
  } else {
    throw new Error(
      `Incorrect Content Type UID "${uid}". The UID should start with api::, plugin:: or strapi::.`
    );
  }

  Object.defineProperty(schema, 'privateAttributes', {
    get() {
      return getPrivateAttributes(schema);
    },
  });

  // attributes
  Object.assign(schema.attributes, {
    [CREATED_AT_ATTRIBUTE]: {
      type: 'datetime',
    },
    // TODO: handle on edit set to new date
    [UPDATED_AT_ATTRIBUTE]: {
      type: 'datetime',
    },
  });

  if (hasDraftAndPublish(schema)) {
    schema.attributes[PUBLISHED_AT_ATTRIBUTE] = {
      type: 'datetime',
      configurable: false,
      writable: true,
      visible: false,
    };
  }

  const isPrivate = !_.get(schema, 'options.populateCreatorFields', false);

  schema.attributes[CREATED_BY_ATTRIBUTE] = {
    type: 'relation',
    relation: 'oneToOne',
    target: 'admin::user',
    configurable: false,
    writable: false,
    visible: false,
    useJoinTable: false,
    private: isPrivate,
  };

  schema.attributes[UPDATED_BY_ATTRIBUTE] = {
    type: 'relation',
    relation: 'oneToOne',
    target: 'admin::user',
    configurable: false,
    writable: false,
    visible: false,
    useJoinTable: false,
    private: isPrivate,
  };

<<<<<<< HEAD
  Object.assign(schema, { actions, lifecycles });

  return schema;
=======
  return {
    ...schema,
    actions,
    lifecycles,
  };
>>>>>>> 3d302ba4
};

const getGlobalId = (model, modelName, prefix) => {
  let globalId = prefix ? `${prefix}-${modelName}` : modelName;

  return model.globalId || _.upperFirst(_.camelCase(globalId));
};

const pickSchema = model => {
  const schema = _.cloneDeep(
    _.pick(model, [
      'connection',
      'collectionName',
      'info',
      'options',
      'pluginOptions',
      'attributes',
    ])
  );

  schema.kind = model.kind || 'collectionType';
  return schema;
};

module.exports = {
  createContentType,
};<|MERGE_RESOLUTION|>--- conflicted
+++ resolved
@@ -108,17 +108,9 @@
     private: isPrivate,
   };
 
-<<<<<<< HEAD
   Object.assign(schema, { actions, lifecycles });
 
   return schema;
-=======
-  return {
-    ...schema,
-    actions,
-    lifecycles,
-  };
->>>>>>> 3d302ba4
 };
 
 const getGlobalId = (model, modelName, prefix) => {
