--- conflicted
+++ resolved
@@ -14,16 +14,9 @@
   sort?: Sort.Any<TSchemaUID>;
   fields?: Fields.Any<TSchemaUID>;
   filters?: Filters.Any<TSchemaUID>;
-<<<<<<< HEAD
+  populate?: Populate.Any<TSchemaUID>;
   data?: Data.Input<TSchemaUID>;
 } & Pagination.Any &
   PublicationState.For<TSchemaUID>;
 
-export type { Sort, Pagination, Fields, Filters, PublicationState, Data, Attribute };
-=======
-  populate?: Populate.Any<TSchemaUID>;
-} & Pagination.Any &
-  PublicationState.For<TSchemaUID>;
-
-export type { Sort, Pagination, Fields, Filters, Populate, PublicationState };
->>>>>>> 5c326d24
+export type { Sort, Pagination, Fields, Filters, PublicationState, Data, Attribute };