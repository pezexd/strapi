--- conflicted
+++ resolved
@@ -16,19 +16,12 @@
  * `$ strapi develop`
  *
  */
-<<<<<<< HEAD
-module.exports = async function ({ build, watchAdmin, polling, browser }) {
-  const dir = process.cwd();
-  const config = loadConfiguration(dir);
-  const logger = createLogger(config.logger, {});
-=======
 module.exports = async function({ build, watchAdmin, polling, browser }) {
   let dir = process.cwd();
 
   if (tsUtils.isTypeScriptProject(dir)) {
     dir = path.join(dir, 'dist');
   }
->>>>>>> dd14f518
 
   try {
     if (cluster.isMaster || cluster.isPrimary) {
@@ -47,22 +40,9 @@
 const primaryProcess = async ({ dir, build, watchAdmin, browser }) => {
   const currentDirectory = process.cwd();
 
-<<<<<<< HEAD
-      process.on('message', async (message) => {
-        switch (message) {
-          case 'kill':
-            await strapiInstance.destroy();
-            process.send('killed');
-            process.exit();
-          default:
-          // Do nothing.
-        }
-      });
-=======
   if (tsUtils.isTypeScriptProject(currentDirectory)) {
     await buildTypeScript({ srcDir: currentDirectory, watch: true });
   }
->>>>>>> dd14f518
 
   const config = loadConfiguration(dir);
   const serveAdminPanel = getOr(true, 'admin.serveAdminPanel')(config);
@@ -176,15 +156,15 @@
   });
 
   watcher
-    .on('add', (path) => {
+    .on('add', path => {
       strapiInstance.log.info(`File created: ${path}`);
       restart();
     })
-    .on('change', (path) => {
+    .on('change', path => {
       strapiInstance.log.info(`File changed: ${path}`);
       restart();
     })
-    .on('unlink', (path) => {
+    .on('unlink', path => {
       strapiInstance.log.info(`File deleted: ${path}`);
       restart();
     });
