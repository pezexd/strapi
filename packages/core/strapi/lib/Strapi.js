'use strict';

const Koa = require('koa');
const Router = require('koa-router');
const _ = require('lodash');
const { createLogger } = require('@strapi/logger');
const { Database } = require('@strapi/database');

const loadConfiguration = require('./core/app-configuration');

const { createHTTPServer } = require('./server');
const { createContainer } = require('./container');
const loadModules = require('./core/loaders/load-modules');
const utils = require('./utils');
const bootstrap = require('./core/loaders/bootstrap');
const initializeMiddlewares = require('./middlewares');
const createStrapiFs = require('./core/fs');
const createEventHub = require('./services/event-hub');
const createWebhookRunner = require('./services/webhook-runner');
const { webhookModel, createWebhookStore } = require('./services/webhook-store');
const { createCoreStore, coreStoreModel } = require('./services/core-store');
const createEntityService = require('./services/entity-service');
const entityValidator = require('./services/entity-validator');
const createTelemetry = require('./services/metrics');
const createUpdateNotifier = require('./utils/update-notifier');
const createStartupLogger = require('./utils/startup-logger');
const ee = require('./utils/ee');
const contentTypesRegistry = require('./core/registries/content-types');
const servicesRegistry = require('./core/registries/services');
const policiesRegistry = require('./core/registries/policies');
const middlewaresRegistry = require('./core/registries/middlewares');
const controllersRegistry = require('./core/registries/controllers');
const modulesRegistry = require('./core/registries/modules');
const pluginsRegistry = require('./core/registries/plugins');
const createConfigProvider = require('./core/registries/config');
const loadPlugins = require('./core/load-plugins');
// const { nameToSlug } = require('../../utils/lib');

const LIFECYCLES = {
  REGISTER: 'register',
  BOOTSTRAP: 'bootstrap',
};

class Strapi {
  constructor(opts = {}) {
    this.dir = opts.dir || process.cwd();
    const appConfig = loadConfiguration(this.dir, opts);
    this.container = createContainer(this);
    this.container.register('config', createConfigProvider(appConfig));
    this.container.register('content-types', contentTypesRegistry(this));
    this.container.register('services', servicesRegistry(this));
    this.container.register('policies', policiesRegistry(this));
    this.container.register('middlewares', middlewaresRegistry(this));
    this.container.register('controllers', controllersRegistry(this));
    this.container.register('modules', modulesRegistry(this));
    this.container.register('plugins', pluginsRegistry(this));

    this.isLoaded = false;
    this.reload = this.reload();
    this.app = new Koa();
    this.router = new Router();
    this.server = createHTTPServer(this, this.app);
    this.contentTypes = {}; // to remove V3
    this.fs = createStrapiFs(this);
    this.eventHub = createEventHub();
    this.startupLogger = createStartupLogger(this);
    this.app.proxy = this.config.get('server.proxy');
    this.log = createLogger(this.config.get('logger', {}));

    createUpdateNotifier(this).notify();
  }

  get config() {
    return this.container.get('config');
  }

  get EE() {
    return ee({ dir: this.dir, logger: this.log });
  }

  service(uid) {
    return this.container.get('services').get(uid);
  }

  plugin(name) {
    return this.container.get('plugins').get(name);
  }

  get plugins() {
    return this.container.get('plugins').getAll();
  }

  async start() {
    try {
      if (!this.isLoaded) {
        await this.load();
      }

      this.app.use(this.router.routes()).use(this.router.allowedMethods());

      // Launch server.
      await this.listen();

      return this;
    } catch (error) {
      return this.stopWithError(error);
    }
  }

  async destroy() {
    await this.server.destroy();

    await Promise.all(
      Object.values(this.plugins).map(plugin => {
        if (_.has(plugin, 'destroy') && typeof plugin.destroy === 'function') {
          return plugin.destroy();
        }
      })
    );

    if (_.has(this, 'admin')) {
      await this.admin.destroy();
    }

    this.eventHub.removeAllListeners();

    if (_.has(this, 'db')) {
      await this.db.destroy();
    }

    this.telemetry.destroy();

    delete global.strapi;
  }

  sendStartupTelemetry() {
    // Get database clients
    const databaseClients = _.map(this.config.get('connections'), _.property('settings.client'));

    // Emit started event.
    // do not await to avoid slower startup
    this.telemetry.send('didStartServer', {
      database: databaseClients,
      plugins: this.config.installedPlugins,
      providers: this.config.installedProviders,
    });
  }

  async openAdmin({ isInitialized }) {
    const shouldOpenAdmin =
      this.config.environment === 'development' &&
      this.config.get('server.admin.autoOpen', true) !== false;

    if (shouldOpenAdmin || !isInitialized) {
      await utils.openBrowser(this.config);
    }
  }

  async postListen() {
    const isInitialized = await utils.isInitialized(this);

    this.startupLogger.logStartupMessage({ isInitialized });

    this.sendStartupTelemetry();
    this.openAdmin({ isInitialized });
  }

  /**
   * Add behaviors to the server
   */
  async listen() {
    return new Promise((resolve, reject) => {
      const onListen = async error => {
        if (error) {
          return reject(error);
        }

        try {
          await this.postListen();

          resolve();
        } catch (error) {
          reject(error);
        }
      };

      const listenSocket = this.config.get('server.socket');

      if (listenSocket) {
        return this.server.listen(listenSocket, onListen);
      }

      const { host, port } = this.config.get('server');
      return this.server.listen(port, host, onListen);
    });
  }

  stopWithError(err, customMessage) {
    this.log.debug(`⛔️ Server wasn't able to start properly.`);
    if (customMessage) {
      this.log.error(customMessage);
    }

    this.log.error(err);
    return this.stop();
  }

  stop(exitCode = 1) {
    this.server.destroy();

    if (this.config.get('autoReload')) {
      process.send('stop');
    }

    // Kill process
    process.exit(exitCode);
  }

  loadAdmin() {
    this.admin = require('@strapi/admin/strapi-server');

    // TODO: rename into just admin and ./config/admin.js
    const userAdminConfig = strapi.config.get('server.admin');
    this.config.set('server.admin', _.merge(this.admin.config, userAdminConfig));
  }

  async loadPlugins() {
    const loadedPlugins = await loadPlugins(this);

    for (const pluginName in loadedPlugins) {
      this.container.get('plugins').add(pluginName, loadedPlugins[pluginName]);
    }
  }

  async load() {
    this.app.use(async (ctx, next) => {
      if (ctx.request.url === '/_health' && ['HEAD', 'GET'].includes(ctx.request.method)) {
        ctx.set('strapi', 'You are so French!');
        ctx.status = 204;
      } else {
        await next();
      }
    });

<<<<<<< HEAD
    const plugins = await loadPlugins(this);

    for (const pluginName in plugins) {
      const plugin = plugins[pluginName];
      this.container.get('modules').add(`plugin::${pluginName}`, plugin);
    }
=======
    await this.loadPlugins();
>>>>>>> 4c2c7d4b

    const modules = await loadModules(this);

    await this.loadAdmin();

    this.api = modules.api;
    this.components = modules.components;

    this.middleware = modules.middlewares;
    this.hook = modules.hook;

    await bootstrap(this);

    // init webhook runner
    this.webhookRunner = createWebhookRunner({
      eventHub: this.eventHub,
      logger: this.log,
      configuration: this.config.get('server.webhooks', {}),
    });

    await this.runLifecyclesFunctions(LIFECYCLES.REGISTER);

    const contentTypes = [
      coreStoreModel,
      webhookModel,
      ...Object.values(strapi.contentTypes),
      ...Object.values(strapi.components),
    ];

    this.db = await Database.init({
      ...this.config.get('database'),
      models: Database.transformContentTypes(contentTypes),
    });

    await this.db.schema.sync();

    this.store = createCoreStore({
      environment: this.config.environment,
      db: this.db,
    });

    this.webhookStore = createWebhookStore({ db: this.db });

    await this.startWebhooks();

    this.entityValidator = entityValidator;

    this.entityService = createEntityService({
      strapi: this,
      db: this.db,
      eventHub: this.eventHub,
      entityValidator: this.entityValidator,
    });

    this.telemetry = createTelemetry(this);

    // Initialize middlewares.
    await initializeMiddlewares.call(this);

    await this.runLifecyclesFunctions(LIFECYCLES.BOOTSTRAP);

    this.isLoaded = true;
    return this;
  }

  async startWebhooks() {
    const webhooks = await this.webhookStore.findWebhooks();
    webhooks.forEach(webhook => this.webhookRunner.add(webhook));
  }

  reload() {
    const state = {
      shouldReload: 0,
    };

    const reload = function() {
      if (state.shouldReload > 0) {
        // Reset the reloading state
        state.shouldReload -= 1;
        reload.isReloading = false;
        return;
      }

      if (this.config.get('autoReload')) {
        this.server.destroy();
        process.send('reload');
      }
    };

    Object.defineProperty(reload, 'isWatching', {
      configurable: true,
      enumerable: true,
      set: value => {
        // Special state when the reloader is disabled temporarly (see GraphQL plugin example).
        if (state.isWatching === false && value === true) {
          state.shouldReload += 1;
        }
        state.isWatching = value;
      },
      get: () => {
        return state.isWatching;
      },
    });

    reload.isReloading = false;
    reload.isWatching = true;

    return reload;
  }

  async runLifecyclesFunctions(lifecycleName) {
    const execLifecycle = async fn => {
      if (!fn) {
        return;
      }

      return fn();
    };

    const configPath = `functions.${lifecycleName}`;

    // plugins
    await this.container.get('modules')[lifecycleName]();

    // user
    await execLifecycle(this.config.get(configPath));

    // admin
    const adminFunc = _.get(this.admin.config, configPath);
    return execLifecycle(adminFunc).catch(err => {
      strapi.log.error(`${lifecycleName} function in admin failed`);
      console.error(err);
      strapi.stop();
    });
  }

  getModel(uid) {
    return this.contentTypes[uid] || this.components[uid];
  }

  /**
   * Binds queries with a specific model
   * @param {string} uid
   * @returns {}
   */
  query(uid) {
    return this.db.query(uid);
  }
}

module.exports = options => {
  const strapi = new Strapi(options);
  global.strapi = strapi;
  return strapi;
};

module.exports.Strapi = Strapi;<|MERGE_RESOLUTION|>--- conflicted
+++ resolved
@@ -242,16 +242,7 @@
       }
     });
 
-<<<<<<< HEAD
-    const plugins = await loadPlugins(this);
-
-    for (const pluginName in plugins) {
-      const plugin = plugins[pluginName];
-      this.container.get('modules').add(`plugin::${pluginName}`, plugin);
-    }
-=======
     await this.loadPlugins();
->>>>>>> 4c2c7d4b
 
     const modules = await loadModules(this);
 
