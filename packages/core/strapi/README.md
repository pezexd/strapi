<p align="center">
  <a href="https://strapi.io/#gh-light-mode-only">
    <img src="https://strapi.io/assets/strapi-logo-dark.svg" width="318px" alt="Strapi logo" />
  </a>
  <a href="https://strapi.io/#gh-dark-mode-only">
    <img src="https://strapi.io/assets/strapi-logo-light.svg" width="318px" alt="Strapi logo" />
  </a>
</p>

<h3 align="center">Open-source headless CMS, self-hosted or Cloud you’re in control.</h3>
<p align="center">The leading open-source headless CMS, 100% JavaScript/TypeScript, flexible and fully customizable.</p>
<p align="center"><a href="https://cloud.strapi.io/signups?source=github1">Cloud</a> · <a href="https://strapi.io/demo">Try live demo</a></p>
<br />

<p align="center">
  <a href="https://www.npmjs.org/package/@strapi/strapi">
    <img src="https://img.shields.io/npm/v/@strapi/strapi/latest.svg" alt="NPM Version" />
  </a>
  <a href="https://github.com/strapi/strapi/actions/workflows/tests.yml">
    <img src="https://github.com/strapi/strapi/actions/workflows/tests.yml/badge.svg?branch=main" alt="Tests" />
  </a>
  <a href="https://discord.strapi.io">
    <img src="https://img.shields.io/discord/811989166782021633?label=Discord" alt="Strapi on Discord" />
  </a>
  <a href="https://github.com/strapi/strapi/actions/workflows/nightly.yml">
    <img src="https://github.com/strapi/strapi/actions/workflows/nightly.yml/badge.svg" alt="Strapi Nightly Release Build Status" />
  </a>
</p>

<br>

<p align="center">
  <a href="https://strapi.io">
    <img src="https://raw.githubusercontent.com/strapi/strapi/main/public/assets/admin-demo.gif" alt="Administration panel" />
  </a>
</p>

<br>

Strapi Community Edition is a free and open-source headless CMS enabling you to manage any content, anywhere.

- **Self-hosted or Cloud**: You can host and scale Strapi projects the way you want. You can save time by deploying to [Strapi Cloud](https://cloud.strapi.io/signups?source=github1) or deploy to the hosting platform you want\*\*: AWS, Azure, Google Cloud, DigitalOcean.
- **Modern Admin Pane**: Elegant, entirely customizable and a fully extensible admin panel.
- **Multi-database support**: You can choose the database you prefer: PostgreSQL, MySQL, MariaDB, and SQLite.
- **Customizable**: You can quickly build your logic by fully customizing APIs, routes, or plugins to fit your needs perfectly.
- **Blazing Fast and Robust**: Built on top of Node.js and TypeScript, Strapi delivers reliable and solid performance.
- **Front-end Agnostic**: Use any front-end framework (React, Next.js, Vue, Angular, etc.), mobile apps or even IoT.
- **Secure by default**: Reusable policies, CORS, CSP, P3P, Xframe, XSS, and more.
- **Powerful CLI**: Scaffold projects and APIs on the fly.

## Getting Started

<a href="https://docs.strapi.io/developer-docs/latest/getting-started/quick-start.html" target="_blank">Read the Getting Started tutorial</a> or follow the steps below:

### ⏳ Installation

Install Strapi with this **Quickstart** command to create a Strapi project instantly:

- (Use **yarn** to install the Strapi project (recommended). [Install yarn with these docs](https://yarnpkg.com/lang/en/docs/install/).)

```bash
yarn create strapi-app my-project --quickstart
```

**or**

- (Use npm/npx to install the Strapi project.)

```bash
npx create-strapi-app my-project --quickstart
```

This command generates a brand new project with the default features (authentication, permissions, content management, content type builder & file upload). The **Quickstart** command installs Strapi using a **SQLite** database which is used for prototyping in development.

Enjoy 🎉

### 🖐 Requirements

Complete installation requirements can be found in the documentation under <a href="https://docs.strapi.io/developer-docs/latest/setup-deployment-guides/deployment.html">Installation Requirements</a>.

**Supported operating systems**:

- Ubuntu LTS/Debian 9.x
- CentOS/RHEL 8
- macOS Mojave
- Windows 10
- Docker

(Please note that Strapi may work on other operating systems, but these are not tested nor officially supported at this time.)

**Node:**

Strapi only supports maintenance and LTS versions of Node.js. Please refer to the <a href="https://nodejs.org/en/about/releases/">Node.js release schedule</a> for more information. NPM versions installed by default with Node.js are supported. Generally it's recommended to use yarn over npm where possible.

| Strapi Version  | Recommended | Minimum |
| --------------- | ----------- | ------- |
<<<<<<< HEAD
| 5.0.0 and up    | 20.x        | 18.x    |
=======
| 4.14.5 and up   | 20.x        | 18.x    |
>>>>>>> 010308b0
| 4.11.0 and up   | 18.x        | 16.x    |
| 4.3.9 to 4.10.x | 18.x        | 14.x    |
| 4.0.x to 4.3.8  | 16.x        | 14.x    |

**Database:**

| Database   | Recommended | Minimum |
| ---------- | ----------- | ------- |
| MySQL      | 8.0         | 8.0     |
| MariaDB    | 10.6        | 10.3    |
| PostgreSQL | 14.0        | 11.0    |
| SQLite     | 3           | 3       |

**We recommend always using the latest version of Strapi stable to start your new projects**.

## Features

- **Content Types Builder**: Build the most flexible publishing experience for your content managers, by giving them the freedom to create any page on the go with [fields](https://docs.strapi.io/user-docs/content-manager/writing-content#filling-up-fields), components and [Dynamic Zones](https://docs.strapi.io/user-docs/content-manager/writing-content#dynamic-zones).
- **Media Library**: Upload your images, videos, audio or documents to the media library. Easily find the right asset, edit and reuse it.
- **Internationalization**: The Internationalization (i18n) plugin allows Strapi users to create, manage and distribute localized content in different languages, called "locales
- **Role Based Access Control**: Create an unlimited number of custom roles and permissions for admin and end users.
- **GraphQL or REST**: Consume the API using REST or GraphQL

You can unlock additional features such as SSO, Audit Logs, Review Workflows in [Strapi Cloud](https://cloud.strapi.io/login?source=github1) or [Strapi Enterprise](https://strapi.io/enterprise?source=github1).

**[See more on our website](https://strapi.io/overview)**.

## Contributing

Please read our [Contributing Guide](./CONTRIBUTING.md) before submitting a Pull Request to the project.

## Community support

For general help using Strapi, please refer to [the official Strapi documentation](https://docs.strapi.io). For additional help, you can use one of these channels to ask a question:

- [Discord](https://discord.strapi.io) (For live discussion with the Community and Strapi team)
- [GitHub](https://github.com/strapi/strapi) (Bug reports, Contributions)
- [Community Forum](https://forum.strapi.io) (Questions and Discussions)
- [Feedback section](https://feedback.strapi.io) (Roadmap, Feature requests)
- [Twitter](https://twitter.com/strapijs) (Get the news fast)
- [Facebook](https://www.facebook.com/Strapi-616063331867161)
- [YouTube Channel](https://www.youtube.com/strapi) (Learn from Video Tutorials)

## Migration

Follow our [migration guides](https://docs.strapi.io/developer-docs/latest/update-migration-guides/migration-guides.html) on the documentation to keep your projects up-to-date.

## Roadmap

Check out our [roadmap](https://feedback.strapi.io) to get informed of the latest features released and the upcoming ones. You may also give us insights and vote for a specific feature.

## Documentation

See our dedicated [repository](https://github.com/strapi/documentation) for the Strapi documentation, or view our documentation live:

- [Developer docs](https://docs.strapi.io/developer-docs/latest/getting-started/introduction.html)
- [User guide](https://docs.strapi.io/user-docs/latest/getting-started/introduction.html)

## Try live demo

See for yourself what's under the hood by getting access to a [hosted Strapi project](https://strapi.io/demo) with sample data.

## License

See the [LICENSE](./LICENSE) file for licensing information.<|MERGE_RESOLUTION|>--- conflicted
+++ resolved
@@ -94,11 +94,8 @@
 
 | Strapi Version  | Recommended | Minimum |
 | --------------- | ----------- | ------- |
-<<<<<<< HEAD
 | 5.0.0 and up    | 20.x        | 18.x    |
-=======
 | 4.14.5 and up   | 20.x        | 18.x    |
->>>>>>> 010308b0
 | 4.11.0 and up   | 18.x        | 16.x    |
 | 4.3.9 to 4.10.x | 18.x        | 14.x    |
 | 4.0.x to 4.3.8  | 16.x        | 14.x    |
