{
  "name": "@strapi/strapi",
  "version": "4.13.6",
  "description": "An open source headless CMS solution to create and manage your own API. It provides a powerful dashboard and features to make your life easier. Databases supported: MySQL, MariaDB, PostgreSQL, SQLite",
  "keywords": [
    "strapi",
    "cms",
    "cmf",
    "content management system",
    "content management framework",
    "admin panel",
    "dashboard",
    "api",
    "auth",
    "framework",
    "http",
    "json",
    "koa",
    "koajs",
    "helmet",
    "mvc",
    "oauth",
    "oauth2",
    "orm",
    "rest",
    "restful",
    "security",
    "jam",
    "jamstack",
    "javascript",
    "headless",
    "MySQL",
    "MariaDB",
    "PostgreSQL",
    "SQLite",
    "graphqL",
    "infrastructure",
    "backend",
    "open source",
    "self hosted",
    "lerna",
    "lernajs",
    "react",
    "reactjs"
  ],
  "homepage": "https://strapi.io",
  "bugs": {
    "url": "https://github.com/strapi/strapi/issues"
  },
  "repository": {
    "type": "git",
    "url": "git://github.com/strapi/strapi.git"
  },
  "license": "SEE LICENSE IN LICENSE",
  "author": {
    "name": "Strapi Solutions SAS",
    "email": "hi@strapi.io",
    "url": "https://strapi.io"
  },
  "maintainers": [
    {
      "name": "Strapi Solutions SAS",
      "email": "hi@strapi.io",
      "url": "https://strapi.io"
    }
  ],
  "main": "./lib",
  "types": "./lib/index.d.ts",
  "bin": "./bin/strapi.js",
  "directories": {
    "lib": "./lib",
    "bin": "./bin",
    "ee": "./ee"
  },
  "scripts": {
    "postinstall": "node lib/utils/success.js",
    "test:unit": "run -T jest",
    "test:unit:watch": "run -T jest --watch",
    "lint": "run -T eslint ."
  },
  "dependencies": {
    "@koa/cors": "3.4.3",
    "@koa/router": "10.1.1",
    "@strapi/admin": "4.13.6",
    "@strapi/data-transfer": "4.13.6",
    "@strapi/database": "4.13.6",
    "@strapi/generate-new": "4.13.6",
    "@strapi/generators": "4.13.6",
    "@strapi/logger": "4.13.6",
    "@strapi/permissions": "4.13.6",
    "@strapi/plugin-content-manager": "4.13.6",
    "@strapi/plugin-content-type-builder": "4.13.6",
    "@strapi/plugin-email": "4.13.6",
    "@strapi/plugin-upload": "4.13.6",
    "@strapi/typescript-utils": "4.13.6",
    "@strapi/utils": "4.13.6",
    "@vitejs/plugin-react": "4.0.4",
    "bcryptjs": "2.4.3",
    "boxen": "5.1.2",
    "browserslist-to-esbuild": "1.2.0",
    "chalk": "4.1.2",
    "chokidar": "3.5.3",
    "ci-info": "3.8.0",
    "cli-table3": "0.6.2",
    "commander": "8.3.0",
    "configstore": "5.0.1",
    "debug": "4.3.4",
    "delegates": "1.0.0",
    "dotenv": "14.2.0",
    "execa": "5.1.1",
    "fs-extra": "10.0.0",
    "glob": "7.2.3",
    "http-errors": "1.8.1",
    "https-proxy-agent": "5.0.1",
    "inquirer": "8.2.5",
    "is-docker": "2.2.1",
    "koa": "2.13.4",
    "koa-body": "4.2.0",
    "koa-compose": "4.1.0",
    "koa-compress": "5.1.0",
    "koa-favicon": "2.1.0",
    "koa-helmet": "7.0.2",
    "koa-ip": "^2.1.2",
    "koa-session": "6.4.0",
    "koa-static": "5.0.0",
    "lodash": "4.17.21",
    "mime-types": "2.1.35",
    "node-fetch": "2.7.0",
    "node-machine-id": "1.1.12",
    "node-schedule": "2.1.0",
    "open": "8.4.0",
    "ora": "5.4.1",
    "package-json": "7.0.0",
    "qs": "6.11.1",
    "resolve-cwd": "3.0.0",
    "semver": "7.5.4",
    "statuses": "2.0.1",
    "typescript": "5.2.2",
    "vite": "4.4.9",
    "yup": "0.32.9"
  },
  "devDependencies": {
    "supertest": "6.3.3",
<<<<<<< HEAD
    "ts-zen": "https://github.com/strapi/ts-zen#2ffb5be3f6cdb433852c8db1dddfb330b59df5f4",
    "typescript": "5.1.3"
=======
    "ts-zen": "https://github.com/strapi/ts-zen#41af3f8c6422de048bf9976ae551566b2c2b590a",
    "typescript": "5.2.2"
>>>>>>> 917a40b5
  },
  "engines": {
    "node": ">=16.0.0 <=20.x.x",
    "npm": ">=6.0.0"
  }
}<|MERGE_RESOLUTION|>--- conflicted
+++ resolved
@@ -141,13 +141,8 @@
   },
   "devDependencies": {
     "supertest": "6.3.3",
-<<<<<<< HEAD
-    "ts-zen": "https://github.com/strapi/ts-zen#2ffb5be3f6cdb433852c8db1dddfb330b59df5f4",
-    "typescript": "5.1.3"
-=======
     "ts-zen": "https://github.com/strapi/ts-zen#41af3f8c6422de048bf9976ae551566b2c2b590a",
     "typescript": "5.2.2"
->>>>>>> 917a40b5
   },
   "engines": {
     "node": ">=16.0.0 <=20.x.x",
