--- conflicted
+++ resolved
@@ -27,17 +27,10 @@
     "lint": "run -T eslint ."
   },
   "dependencies": {
-<<<<<<< HEAD
-    "@strapi/design-system": "1.10.1",
-    "@strapi/icons": "1.10.1",
+    "@strapi/design-system": "1.11.0",
+    "@strapi/icons": "1.11.0",
     "@strapi/provider-email-sendmail": "4.13.7",
     "@strapi/utils": "4.13.7",
-=======
-    "@strapi/design-system": "1.11.0",
-    "@strapi/icons": "1.11.0",
-    "@strapi/provider-email-sendmail": "4.13.6",
-    "@strapi/utils": "4.13.6",
->>>>>>> 1093f8fe
     "lodash": "4.17.21",
     "prop-types": "^15.8.1",
     "react-intl": "6.4.1",
