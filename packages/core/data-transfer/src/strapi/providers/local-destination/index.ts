import { Writable } from 'stream';
import path from 'path';
import * as fse from 'fs-extra';
import type {
  IAsset,
  IDestinationProvider,
  IMetadata,
  ProviderType,
  Transaction,
} from '../../../../types';

import { restore } from './strategies';
import * as utils from '../../../utils';
import { ProviderTransferError, ProviderValidationError } from '../../../errors/providers';
import { assertValidStrapi } from '../../../utils/providers';

export const VALID_CONFLICT_STRATEGIES = ['restore', 'merge'];
export const DEFAULT_CONFLICT_STRATEGY = 'restore';

export interface ILocalStrapiDestinationProviderOptions {
  getStrapi(): Strapi.Strapi | Promise<Strapi.Strapi>;
  autoDestroy?: boolean;
  restore?: restore.IRestoreOptions;
  strategy: 'restore' | 'merge';
}

class LocalStrapiDestinationProvider implements IDestinationProvider {
  name = 'destination::local-strapi';

  type: ProviderType = 'destination';

  options: ILocalStrapiDestinationProviderOptions;

  strapi?: Strapi.Strapi;

  transaction?: Transaction;

  /**
   * The entities mapper is used to map old entities to their new IDs
   */
  #entitiesMapper: { [type: string]: { [id: number]: number } };

  constructor(options: ILocalStrapiDestinationProviderOptions) {
    this.options = options;
    this.#entitiesMapper = {};
  }

  async bootstrap(): Promise<void> {
    this.#validateOptions();
    this.strapi = await this.options.getStrapi();

    this.transaction = utils.transaction.createTransaction(this.strapi);
  }

  async close(): Promise<void> {
    const { autoDestroy } = this.options;
    this.transaction?.end();

    // Basically `!== false` but more deterministic
    if (autoDestroy === undefined || autoDestroy === true) {
      await this.strapi?.destroy();
    }
  }

  #validateOptions() {
    if (!VALID_CONFLICT_STRATEGIES.includes(this.options.strategy)) {
      throw new ProviderValidationError(`Invalid strategy ${this.options.strategy}`, {
        check: 'strategy',
        strategy: this.options.strategy,
        validStrategies: VALID_CONFLICT_STRATEGIES,
      });
    }
  }

  async #deleteAll() {
    assertValidStrapi(this.strapi);
    return restore.deleteRecords(this.strapi, this.options.restore);
  }

  rollback(): void {
    this.transaction?.rollback();
  }

  async beforeTransfer() {
    if (!this.strapi) {
      throw new Error('Strapi instance not found');
    }

    await this.transaction?.attach(async () => {
      try {
        if (this.options.strategy === 'restore') {
          await this.#deleteAll();
        }
      } catch (error) {
        throw new Error(`restore failed ${error}`);
      }
    });
  }

  getMetadata(): IMetadata {
    const strapiVersion = strapi.config.get('info.strapi');
    const createdAt = new Date().toISOString();

    return {
      createdAt,
      strapi: {
        version: strapiVersion,
      },
    };
  }

  getSchemas() {
    assertValidStrapi(this.strapi, 'Not able to get Schemas');
    const schemas = {
      ...this.strapi.contentTypes,
      ...this.strapi.components,
    };

    return utils.schema.mapSchemasValues(schemas);
  }

  createEntitiesWriteStream(): Writable {
    assertValidStrapi(this.strapi, 'Not able to import entities');
    const { strategy } = this.options;

    const updateMappingTable = (type: string, oldID: number, newID: number) => {
      if (!this.#entitiesMapper[type]) {
        this.#entitiesMapper[type] = {};
      }

      Object.assign(this.#entitiesMapper[type], { [oldID]: newID });
    };

    if (strategy === 'restore') {
      return restore.createEntitiesWriteStream({
        strapi: this.strapi,
        updateMappingTable,
        transaction: this.transaction,
      });
    }

    throw new ProviderValidationError(`Invalid strategy ${this.options.strategy}`, {
      check: 'strategy',
      strategy: this.options.strategy,
      validStrategies: VALID_CONFLICT_STRATEGIES,
    });
  }

  // TODO: Move this logic to the restore strategy
  async createAssetsWriteStream(): Promise<Writable> {
    assertValidStrapi(this.strapi, 'Not able to stream Assets');

    const assetsDirectory = path.join(this.strapi.dirs.static.public, 'uploads');
    const backupDirectory = path.join(
      this.strapi.dirs.static.public,
      `uploads_backup_${Date.now()}`
    );

    await fse.rename(assetsDirectory, backupDirectory);
    await fse.mkdir(assetsDirectory);
    // Create a .gitkeep file to ensure the directory is not empty
    await fse.outputFile(path.join(assetsDirectory, '.gitkeep'), '');

    return new Writable({
      objectMode: true,
      async final(next) {
        await fse.rm(backupDirectory, { recursive: true, force: true });
        next();
      },
      async write(chunk: IAsset, _encoding, callback) {
        const entryPath = path.join(assetsDirectory, chunk.filename);
        const writableStream = fse.createWriteStream(entryPath);

        chunk.stream
          .pipe(writableStream)
          .on('close', callback)
          .on('error', async (error: NodeJS.ErrnoException) => {
            const errorMessage =
              error.code === 'ENOSPC'
                ? " Your server doesn't have space to proceed with the import. "
                : ' ';

            try {
              await fse.rm(assetsDirectory, { recursive: true, force: true });
              await fse.rename(backupDirectory, assetsDirectory);
              this.destroy(
<<<<<<< HEAD
                new Error(
                  `There was an error during the transfer process.${errorMessage}The original files have been restored to ${assetsDirectory}`
=======
                new ProviderTransferError(
                  `There was an error during the transfer process. The original files have been restored to ${assetsDirectory}`
>>>>>>> 40af165c
                )
              );
            } catch (err) {
              throw new ProviderTransferError(
                `There was an error doing the rollback process. The original files are in ${backupDirectory}, but we failed to restore them to ${assetsDirectory}`
              );
            } finally {
              callback(error);
            }
          });
      },
    });
  }

  async createConfigurationWriteStream(): Promise<Writable> {
    assertValidStrapi(this.strapi, 'Not able to stream Configurations');

    const { strategy } = this.options;

    if (strategy === 'restore') {
      return restore.createConfigurationWriteStream(this.strapi, this.transaction);
    }

    throw new ProviderValidationError(`Invalid strategy ${strategy}`, {
      check: 'strategy',
      strategy,
      validStrategies: VALID_CONFLICT_STRATEGIES,
    });
  }

  async createLinksWriteStream(): Promise<Writable> {
    if (!this.strapi) {
      throw new Error('Not able to stream links. Strapi instance not found');
    }

    const { strategy } = this.options;
    const mapID = (uid: string, id: number): number | undefined => this.#entitiesMapper[uid]?.[id];

    if (strategy === 'restore') {
      return restore.createLinksWriteStream(mapID, this.strapi, this.transaction);
    }

    throw new ProviderValidationError(`Invalid strategy ${strategy}`, {
      check: 'strategy',
      strategy,
      validStrategies: VALID_CONFLICT_STRATEGIES,
    });
  }
}

export const createLocalStrapiDestinationProvider = (
  options: ILocalStrapiDestinationProviderOptions
) => {
  return new LocalStrapiDestinationProvider(options);
};<|MERGE_RESOLUTION|>--- conflicted
+++ resolved
@@ -184,13 +184,8 @@
               await fse.rm(assetsDirectory, { recursive: true, force: true });
               await fse.rename(backupDirectory, assetsDirectory);
               this.destroy(
-<<<<<<< HEAD
-                new Error(
+                new ProviderTransferError(
                   `There was an error during the transfer process.${errorMessage}The original files have been restored to ${assetsDirectory}`
-=======
-                new ProviderTransferError(
-                  `There was an error during the transfer process. The original files have been restored to ${assetsDirectory}`
->>>>>>> 40af165c
                 )
               );
             } catch (err) {
