// NOTE TO PLUGINS DEVELOPERS:
// If you modify this file by adding new options to the plugin entry point
// Here's the file: strapi/docs/3.0.0-beta.x/plugin-development/frontend-field-api.md
// Here's the file: strapi/docs/3.0.0-beta.x/guides/registering-a-field-in-admin.md
// Also the strapi-generate-plugins/files/admin/src/index.js needs to be updated
// IF THE DOC IS NOT UPDATED THE PULL REQUEST WILL NOT BE MERGED
import { prefixPluginTranslations } from '@strapi/helper-plugin';
import pluginPkg from '../../package.json';
import pluginId from './pluginId';
import pluginLogo from './assets/images/logo.svg';
import reducers from './reducers';
<<<<<<< HEAD
import trads from './translations';
import pluginPermissions from './permissions';
=======
>>>>>>> 40ac6dc2

const pluginDescription = pluginPkg.strapi.description || pluginPkg.description;
const icon = pluginPkg.strapi.icon;
const name = pluginPkg.strapi.name;

export default {
  register(app) {
    app.addReducers(reducers);

    app.registerPlugin({
      description: pluginDescription,
      icon,
      id: pluginId,
      injectionZones: {
        editView: { informations: [], 'right-links': [] },
        listView: { actions: [], deleteModalAdditionalInfos: [] },
      },
      isReady: true,
      isRequired: pluginPkg.strapi.required || false,
      name,
      pluginLogo,
<<<<<<< HEAD
      trads,
      menu: {
        pluginsSectionLinks: [
          {
            destination: `/plugins/${pluginId}`,
            icon: 'book-open',
            label: {
              id: `${pluginId}.plugin.name`,
              defaultMessage: 'Content manager',
            },
            name,
            permissions: pluginPermissions.main,
          },
        ],
      },
=======
>>>>>>> 40ac6dc2
    });
  },
  boot() {},
  async registerTrads({ locales }) {
    const importedTrads = await Promise.all(
      locales.map(locale => {
        return import(
          /* webpackChunkName: "content-manager-translation-[request]" */ `./translations/${locale}.json`
        )
          .then(({ default: data }) => {
            return {
              data: prefixPluginTranslations(data, pluginId),
              locale,
            };
          })
          .catch(() => {
            return {
              data: {},
              locale,
            };
          });
      })
    );

    return Promise.resolve(importedTrads);
  },
};<|MERGE_RESOLUTION|>--- conflicted
+++ resolved
@@ -9,11 +9,7 @@
 import pluginId from './pluginId';
 import pluginLogo from './assets/images/logo.svg';
 import reducers from './reducers';
-<<<<<<< HEAD
-import trads from './translations';
 import pluginPermissions from './permissions';
-=======
->>>>>>> 40ac6dc2
 
 const pluginDescription = pluginPkg.strapi.description || pluginPkg.description;
 const icon = pluginPkg.strapi.icon;
@@ -35,8 +31,6 @@
       isRequired: pluginPkg.strapi.required || false,
       name,
       pluginLogo,
-<<<<<<< HEAD
-      trads,
       menu: {
         pluginsSectionLinks: [
           {
@@ -51,8 +45,6 @@
           },
         ],
       },
-=======
->>>>>>> 40ac6dc2
     });
   },
   boot() {},
