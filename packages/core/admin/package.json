--- conflicted
+++ resolved
@@ -39,13 +39,8 @@
     "@fortawesome/free-solid-svg-icons": "^5.15.3",
     "@fortawesome/react-fontawesome": "^0.1.14",
     "@strapi/babel-plugin-switch-ee-ce": "1.0.0",
-<<<<<<< HEAD
-    "@strapi/helper-plugin": "3.6.5",
-    "@strapi/utils": "3.6.5",
-=======
     "@strapi/helper-plugin": "3.6.6",
     "@strapi/utils": "3.6.6",
->>>>>>> 84984cf0
     "axios": "^0.21.1",
     "babel-loader": "8.2.2",
     "babel-plugin-styled-components": "1.12.0",
