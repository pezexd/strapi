{
  "name": "@strapi/admin",
  "version": "4.3.4",
  "description": "Strapi Admin",
  "repository": {
    "type": "git",
    "url": "git://github.com/strapi/strapi.git"
  },
  "license": "SEE LICENSE IN LICENSE",
  "author": {
    "name": "Strapi Solutions SAS",
    "email": "hi@strapi.io",
    "url": "https://strapi.io"
  },
  "maintainers": [
    {
      "name": "Strapi Solutions SAS",
      "email": "hi@strapi.io",
      "url": "https://strapi.io"
    }
  ],
  "main": "index.js",
  "scripts": {
    "analyze:bundle": "ANALYZE_BUNDLE=true webpack --config webpack.config.dev.js",
    "analyze:deps": "ANALYZE_DEPS=true webpack serve --config webpack.config.dev.js --progress profile",
    "create:plugin-file": "node ./scripts/create-dev-plugins-file.js",
    "develop": "yarn create:plugin-file && yarn develop:webpack",
    "develop:webpack": "cross-env NODE_ENV=development webpack serve --config webpack.config.dev.js --progress profile",
    "prepublishOnly": "yarn build",
    "build": "rimraf build && node ./scripts/build.js",
    "build:mesure": "rimraf build && cross-env MESURE_BUILD_SPEED=true node ./scripts/build.js",
    "test": "echo \"no tests yet\"",
    "test:unit": "jest --verbose",
    "test:front": "cross-env IS_EE=true jest --config ./jest.config.front.js",
    "test:front:watch": "cross-env IS_EE=true jest --config ./jest.config.front.js --watchAll",
    "test:front:ce": "cross-env IS_EE=false jest --config ./jest.config.front.js",
<<<<<<< HEAD
    "test:front:watch:ce": "cross-env IS_EE=false jest --config ./jest.config.front.js --watchAll"
=======
    "test:front:watch:ce": "cross-env IS_EE=false jest --config ./jest.config.front.js --watchAll",
    "test:front:ce:cov": "cross-env IS_EE=false jest --config ./jest.config.front.js --coverage"
>>>>>>> 82e5cb38
  },
  "dependencies": {
    "@babel/core": "7.18.10",
    "@babel/plugin-transform-runtime": "7.18.10",
    "@babel/preset-env": "7.18.10",
    "@babel/preset-react": "7.18.6",
    "@babel/runtime": "7.18.9",
    "@casl/ability": "^5.4.3",
    "@fingerprintjs/fingerprintjs": "3.3.3",
    "@fortawesome/fontawesome-free": "^5.15.3",
    "@fortawesome/fontawesome-svg-core": "6.1.2",
    "@fortawesome/free-brands-svg-icons": "^5.15.3",
    "@fortawesome/free-solid-svg-icons": "^5.15.3",
    "@fortawesome/react-fontawesome": "^0.2.0",
    "@pmmmwh/react-refresh-webpack-plugin": "0.5.7",
    "@strapi/babel-plugin-switch-ee-ce": "4.3.4",
    "@strapi/design-system": "1.2.1",
    "@strapi/helper-plugin": "4.3.4",
    "@strapi/icons": "1.2.1",
    "@strapi/typescript-utils": "4.3.4",
    "@strapi/utils": "4.3.4",
    "@strapi/permissions": "4.3.4",
    "axios": "0.27.2",
    "babel-loader": "8.2.5",
    "babel-plugin-styled-components": "2.0.2",
    "bcryptjs": "2.4.3",
    "chalk": "^4.1.1",
    "chokidar": "^3.5.1",
    "codemirror": "^5.65.6",
    "cross-env": "^7.0.3",
    "css-loader": "6.7.1",
    "date-fns": "2.29.2",
    "dotenv": "8.5.1",
    "esbuild-loader": "^2.19.0",
    "execa": "^1.0.0",
    "fast-deep-equal": "3.1.3",
    "font-awesome": "^4.7.0",
    "fork-ts-checker-webpack-plugin": "7.2.1",
    "formik": "^2.2.6",
    "fs-extra": "10.0.0",
    "highlight.js": "^10.4.1",
    "history": "^4.9.0",
    "hoist-non-react-statics": "^3.3.0",
    "html-loader": "3.1.2",
    "html-webpack-plugin": "5.5.0",
    "immer": "9.0.15",
    "invariant": "^2.2.4",
    "js-cookie": "2.2.1",
    "jsonwebtoken": "8.5.1",
    "koa-compose": "4.1.0",
    "koa-passport": "5.0.0",
    "koa-static": "5.0.0",
    "lodash": "4.17.21",
    "markdown-it": "^12.3.2",
    "markdown-it-abbr": "^1.0.4",
    "markdown-it-container": "^3.0.0",
    "markdown-it-deflist": "^2.1.0",
    "markdown-it-emoji": "^2.0.0",
    "markdown-it-footnote": "^3.0.3",
    "markdown-it-ins": "^3.0.1",
    "markdown-it-mark": "^3.0.1",
    "markdown-it-sub": "^1.0.0",
    "markdown-it-sup": "1.0.0",
    "match-sorter": "^4.0.2",
    "mini-css-extract-plugin": "2.4.4",
    "node-polyfill-webpack-plugin": "2.0.1",
    "p-map": "4.0.0",
    "passport-local": "1.0.0",
    "prop-types": "^15.7.2",
    "qs": "6.10.1",
    "react": "^17.0.2",
    "react-copy-to-clipboard": "^5.1.0",
    "react-dnd": "^14.0.2",
    "react-dnd-html5-backend": "^14.0.0",
    "react-dom": "^17.0.2",
    "react-error-boundary": "3.1.1",
    "react-fast-compare": "^3.2.0",
    "react-helmet": "^6.1.0",
    "react-intl": "5.20.2",
    "react-is": "^17.0.2",
    "react-query": "3.24.3",
    "react-redux": "7.2.8",
    "react-refresh": "0.11.0",
    "react-router": "5.2.0",
    "react-router-dom": "5.2.0",
    "react-window": "1.8.7",
    "redux": "^4.0.1",
    "reselect": "^4.0.0",
    "rimraf": "3.0.2",
    "sanitize-html": "2.7.1",
    "semver": "7.3.7",
    "sift": "16.0.0",
    "style-loader": "3.3.1",
    "styled-components": "5.3.3",
    "typescript": "4.6.2",
    "webpack": "^5.73.0",
    "webpack-cli": "^4.10.0",
    "webpack-dev-server": "^4.9.3",
    "webpackbar": "^5.0.2",
    "yup": "^0.32.9"
  },
  "devDependencies": {
    "@testing-library/dom": "8.17.1",
    "@testing-library/react": "11.2.7",
    "@testing-library/react-hooks": "3.7.0",
    "@testing-library/user-event": "13.5.0",
    "react-test-renderer": "^17.0.2",
    "duplicate-dependencies-webpack-plugin": "^1.0.2",
    "glob": "8.0.3",
    "speed-measure-webpack-plugin": "1.5.0",
    "webpack-bundle-analyzer": "^4.5.0"
  },
  "peerDependencies": {
    "@strapi/strapi": "^4.3.4"
  },
  "engines": {
    "node": ">=14.19.1 <=16.x.x",
    "npm": ">=6.0.0"
  },
  "nx": {
    "targets": {
      "build": {
        "outputs": [
          "./build"
        ]
      }
    }
  }
}<|MERGE_RESOLUTION|>--- conflicted
+++ resolved
@@ -34,12 +34,8 @@
     "test:front": "cross-env IS_EE=true jest --config ./jest.config.front.js",
     "test:front:watch": "cross-env IS_EE=true jest --config ./jest.config.front.js --watchAll",
     "test:front:ce": "cross-env IS_EE=false jest --config ./jest.config.front.js",
-<<<<<<< HEAD
-    "test:front:watch:ce": "cross-env IS_EE=false jest --config ./jest.config.front.js --watchAll"
-=======
     "test:front:watch:ce": "cross-env IS_EE=false jest --config ./jest.config.front.js --watchAll",
     "test:front:ce:cov": "cross-env IS_EE=false jest --config ./jest.config.front.js --coverage"
->>>>>>> 82e5cb38
   },
   "dependencies": {
     "@babel/core": "7.18.10",
