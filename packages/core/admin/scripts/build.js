'use strict';

const path = require('path');
const webpack = require('webpack');
<<<<<<< HEAD
=======
const { isObject } = require('lodash');
// eslint-disable-next-line node/no-extraneous-require
>>>>>>> 07e08520
const SpeedMeasurePlugin = require('speed-measure-webpack-plugin');

const webpackConfig = require('../webpack.config');
const getPluginsPath = require('../utils/get-plugins-path');
const {
  getCorePluginsPath,
  getPluginToInstallPath,
  createPluginsFile,
} = require('./create-plugins-file');

const PLUGINS_TO_INSTALL = ['i18n', 'users-permissions'];

// Wrapper that outputs the webpack speed
const smp = new SpeedMeasurePlugin();

const buildAdmin = async () => {
  const entry = path.join(__dirname, '..', 'admin', 'src');
  const dest = path.join(__dirname, '..', 'build');
  const corePlugins = getCorePluginsPath();
  const plugins = getPluginToInstallPath(PLUGINS_TO_INSTALL);
  const allPlugins = { ...corePlugins, ...plugins };
  const pluginsPath = getPluginsPath();

  await createPluginsFile(allPlugins);

  const args = {
    entry,
    dest,
    cacheDir: path.join(__dirname, '..'),
    pluginsPath,
    env: 'production',
    optimize: true,
    options: {
      backend: 'http://localhost:1337',
      adminPath: '/admin/',
    },
  };

  const config =
    process.env.MESURE_BUILD_SPEED === 'true' ? smp.wrap(webpackConfig(args)) : webpackConfig(args);

  const compiler = webpack(config);

  console.log('Building the admin panel');

  return new Promise((resolve, reject) => {
    compiler.run((err, stats) => {
      let messages;
      if (err) {
        if (!err.message) {
          return reject(err);
        }
        messages = {
          errors: [err.message],
          warnings: [],
        };
      } else {
        messages = stats.toJson({ all: false, warnings: true, errors: true });
      }

      if (messages.errors.length) {
        // Only keep the first error. Others are often indicative
        // of the same problem, but confuse the reader with noise.
        if (messages.errors.length > 1) {
          messages.errors.length = 1;
        }

        return reject(
          new Error(
            messages.errors.reduce((acc, error) => {
              if (isObject(error)) {
                acc += error.message;
              } else {
                acc += error.join('\n\n');
              }

              return acc;
            }, '')
          )
        );
      }

      return resolve({
        stats,
        warnings: messages.warnings,
      });
    });
  });
};

buildAdmin()
  .then(() => {
    process.exit();
  })
  .catch((err) => {
    console.error(err);
    process.exit(1);
  });<|MERGE_RESOLUTION|>--- conflicted
+++ resolved
@@ -2,11 +2,8 @@
 
 const path = require('path');
 const webpack = require('webpack');
-<<<<<<< HEAD
-=======
 const { isObject } = require('lodash');
 // eslint-disable-next-line node/no-extraneous-require
->>>>>>> 07e08520
 const SpeedMeasurePlugin = require('speed-measure-webpack-plugin');
 
 const webpackConfig = require('../webpack.config');
@@ -101,7 +98,7 @@
   .then(() => {
     process.exit();
   })
-  .catch((err) => {
+  .catch(err => {
     console.error(err);
     process.exit(1);
   });