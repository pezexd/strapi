import type { Context } from 'koa';
import 'koa-bodyparser';

import path from 'path';

import ee from '@strapi/strapi/dist/utils/ee';
import { map, values, sumBy, pipe, flatMap, propEq } from 'lodash/fp';
import _ from 'lodash';
import { exists } from 'fs-extra';
import '@strapi/types';
import { env } from '@strapi/utils';
import tsUtils from '@strapi/typescript-utils';
import {
  validateUpdateProjectSettings,
  validateUpdateProjectSettingsFiles,
  validateUpdateProjectSettingsImagesDimensions,
} from '../validation/project-settings';
import { getService } from '../utils';

import type {
  Init,
  GetProjectSettings,
  Information,
  Plugins,
  TelemetryProperties,
  UpdateProjectSettings,
} from '../../../shared/contracts/admin';

const { isUsingTypeScript } = tsUtils;

<<<<<<< HEAD
=======
/* TODO extend the request in this way once Replace is available
  type FileRequest = Context['request'] & { file: any };
  type FileContext = Replace<Context, { request: FileRequest }>;
*/
declare module 'koa' {
  interface Request {
    files: any;
  }
}

// eslint-disable-next-line node/no-extraneous-require
// const ee = require('@strapi/strapi/dist/utils/ee').default;

>>>>>>> 240046e5
/**
 * A set of functions called "actions" for `Admin`
 */

// TODO very temporary to check the switch ee/ce
// When removing this we need to update the /admin/src/index.js file
// where we set the strapi.window.isEE value
export async function getProjectType() {
  const flags = strapi.config.get('admin.flags', {});
  // FIXME
  try {
    return { data: { isEE: strapi.EE, features: ee.features.list(), flags } };
  } catch (err) {
    return { data: { isEE: false, features: [], flags } };
  }
}

export async function init() {
  let uuid = strapi.config.get('uuid', false);
  const hasAdmin = await getService('user').exists();
  const { menuLogo, authLogo } = await getService('project-settings').getProjectSettings();
  // set to null if telemetryDisabled flag not avaialble in package.json
  const telemetryDisabled: boolean | null = strapi.config.get(
    'packageJsonStrapi.telemetryDisabled',
    null
  );

  if (telemetryDisabled !== null && telemetryDisabled === true) {
    uuid = false;
  }

  return {
    data: {
      uuid,
      hasAdmin,
      menuLogo: menuLogo ? menuLogo.url : null,
      authLogo: authLogo ? authLogo.url : null,
    },
  } satisfies Init.Response;
}

export async function getProjectSettings() {
  return getService(
    'project-settings'
  ).getProjectSettings() satisfies Promise<GetProjectSettings.Response>;
}

export async function updateProjectSettings(ctx: Context) {
  const {
    request: { files, body },
  } = ctx as { request: UpdateProjectSettings.Request };

  const projectSettingsService = getService('project-settings');

  await validateUpdateProjectSettings(body);
  await validateUpdateProjectSettingsFiles(files);

  const formatedFiles = await projectSettingsService.parseFilesData(files);
  await validateUpdateProjectSettingsImagesDimensions(formatedFiles);

  return projectSettingsService.updateProjectSettings({
    ...(body as object),
    ...formatedFiles,
  }) satisfies Promise<UpdateProjectSettings.Response>;
}

export async function telemetryProperties(ctx: Context) {
  // If the telemetry is disabled, ignore the request and return early
  if (strapi.telemetry.isDisabled) {
    ctx.status = 204;
    return;
  }

  const useTypescriptOnServer = await isUsingTypeScript(strapi.dirs.app.root);
  const useTypescriptOnAdmin = await isUsingTypeScript(
    path.join(strapi.dirs.app.root, 'src', 'admin')
  );
  const isHostedOnStrapiCloud = env('STRAPI_HOSTING', null) === 'strapi.cloud';

  const numberOfAllContentTypes = _.size(strapi.contentTypes);
  const numberOfComponents = _.size(strapi.components);

  const getNumberOfDynamicZones = () => {
    return pipe(
      map('attributes'),
      flatMap(values),
      // @ts-expect-error
      sumBy(propEq('type', 'dynamiczone'))
    )(strapi.contentTypes as any);
  };

  return {
    data: {
      useTypescriptOnServer,
      useTypescriptOnAdmin,
      isHostedOnStrapiCloud,
      numberOfAllContentTypes, // TODO: V5: This event should be renamed numberOfContentTypes in V5 as the name is already taken to describe the number of content types using i18n.
      numberOfComponents,
      numberOfDynamicZones: getNumberOfDynamicZones(),
    },
  } satisfies TelemetryProperties.Response;
}

export async function information() {
  const currentEnvironment: string = strapi.config.get('environment');
  const autoReload = strapi.config.get('autoReload', false);
  const strapiVersion = strapi.config.get('info.strapi', null);
  const dependencies = strapi.config.get('info.dependencies', {});
  const projectId = strapi.config.get('uuid', null);
  const nodeVersion = process.version;
  const communityEdition = !strapi.EE;
  // @ts-expect-error replace use of exists
  const useYarn: boolean = await exists(path.join(process.cwd(), 'yarn.lock'));

  return {
    data: {
      currentEnvironment,
      autoReload,
      strapiVersion,
      dependencies,
      projectId,
      nodeVersion,
      communityEdition,
      useYarn,
    },
  } satisfies Information.Response;
}

export async function plugins(ctx: Context) {
  const enabledPlugins = strapi.config.get('enabledPlugins') as any;

  const plugins = Object.entries(enabledPlugins).map(([key, plugin]: any) => ({
    name: plugin.info.name || key,
    displayName: plugin.info.displayName || plugin.info.name || key,
    description: plugin.info.description || '',
    packageName: plugin.info.packageName,
  }));

  ctx.send({ plugins }) satisfies Plugins.Response;
}<|MERGE_RESOLUTION|>--- conflicted
+++ resolved
@@ -28,8 +28,6 @@
 
 const { isUsingTypeScript } = tsUtils;
 
-<<<<<<< HEAD
-=======
 /* TODO extend the request in this way once Replace is available
   type FileRequest = Context['request'] & { file: any };
   type FileContext = Replace<Context, { request: FileRequest }>;
@@ -40,10 +38,6 @@
   }
 }
 
-// eslint-disable-next-line node/no-extraneous-require
-// const ee = require('@strapi/strapi/dist/utils/ee').default;
-
->>>>>>> 240046e5
 /**
  * A set of functions called "actions" for `Admin`
  */
