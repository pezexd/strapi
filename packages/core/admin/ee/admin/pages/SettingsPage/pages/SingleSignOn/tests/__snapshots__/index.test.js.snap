// Jest Snapshot v1, https://goo.gl/fbAQLP

exports[`Admin | ee | SettingsPage | SSO renders and matches the snapshot 1`] = `
.c1 {
  padding-bottom: 56px;
}

.c4 {
  background: #f6f6f9;
  padding-top: 40px;
  padding-right: 56px;
  padding-bottom: 40px;
  padding-left: 56px;
}

.c6 {
  min-width: 0;
}

.c10 {
  background: #4945ff;
  padding: 8px;
  padding-right: 16px;
  padding-left: 16px;
  border-radius: 4px;
  border-color: #4945ff;
  border: 1px solid #4945ff;
  cursor: pointer;
}

.c16 {
  padding-right: 56px;
  padding-left: 56px;
}

.c17 {
  background: #ffffff;
  padding: 24px;
  border-radius: 4px;
  box-shadow: 0px 1px 4px rgba(33,33,52,0.1);
}

.c28 {
  background: #f6f6f9;
  padding: 4px;
  border-radius: 4px;
  border-style: solid;
  border-width: 1px;
  border-color: #dcdce4;
  display: -webkit-box;
  display: -webkit-flex;
  display: -ms-flexbox;
  display: flex;
}

.c30 {
  padding-right: 12px;
  padding-left: 12px;
  border-radius: 4px;
}

.c38 {
  background: #ffffff;
  padding-right: 12px;
  padding-left: 12px;
  border-radius: 4px;
  position: relative;
  overflow: hidden;
  width: 100%;
  cursor: default;
}

.c41 {
  -webkit-flex: 1;
  -ms-flex: 1;
  flex: 1;
}

.c9 {
  font-weight: 600;
  font-size: 2rem;
  line-height: 1.25;
  color: #32324d;
}

.c14 {
  font-size: 0.875rem;
  line-height: 1.43;
  font-weight: 600;
  line-height: 0;
  color: #ffffff;
}

.c15 {
  font-size: 1rem;
  line-height: 1.5;
  color: #666687;
}

.c19 {
  font-weight: 500;
  font-size: 1rem;
  line-height: 1.25;
  color: #32324d;
}

.c24 {
  font-size: 0.75rem;
  line-height: 1.33;
  font-weight: 600;
  color: #32324d;
}

.c33 {
  font-size: 0.75rem;
  line-height: 1.33;
  font-weight: 600;
  color: #666687;
  text-transform: uppercase;
}

.c35 {
  font-size: 0.75rem;
  line-height: 1.33;
  font-weight: 600;
  color: #4945ff;
  text-transform: uppercase;
}

.c37 {
  font-size: 0.75rem;
  line-height: 1.33;
  color: #666687;
}

.c43 {
  font-size: 0.875rem;
  line-height: 1.43;
  display: block;
  white-space: nowrap;
  overflow: hidden;
  text-overflow: ellipsis;
  color: #32324d;
}

.c5 {
  -webkit-align-items: center;
  -webkit-box-align: center;
  -ms-flex-align: center;
  align-items: center;
  display: -webkit-box;
  display: -webkit-flex;
  display: -ms-flexbox;
  display: flex;
  -webkit-flex-direction: row;
  -ms-flex-direction: row;
  flex-direction: row;
  -webkit-box-pack: justify;
  -webkit-justify-content: space-between;
  -ms-flex-pack: justify;
  justify-content: space-between;
}

.c7 {
  -webkit-align-items: center;
  -webkit-box-align: center;
  -ms-flex-align: center;
  align-items: center;
  display: -webkit-box;
  display: -webkit-flex;
  display: -ms-flexbox;
  display: flex;
  -webkit-flex-direction: row;
  -ms-flex-direction: row;
  flex-direction: row;
}

.c11 {
  -webkit-align-items: center;
  -webkit-box-align: center;
  -ms-flex-align: center;
  align-items: center;
  display: -webkit-box;
  display: -webkit-flex;
  display: -ms-flexbox;
  display: flex;
  -webkit-flex-direction: row;
  -ms-flex-direction: row;
  flex-direction: row;
  gap: 8px;
}

.c18 {
  -webkit-align-items: stretch;
  -webkit-box-align: stretch;
  -ms-flex-align: stretch;
  align-items: stretch;
  display: -webkit-box;
  display: -webkit-flex;
  display: -ms-flexbox;
  display: flex;
  -webkit-flex-direction: column;
  -ms-flex-direction: column;
  flex-direction: column;
  gap: 16px;
}

.c23 {
  -webkit-align-items: stretch;
  -webkit-box-align: stretch;
  -ms-flex-align: stretch;
  align-items: stretch;
  display: -webkit-box;
  display: -webkit-flex;
  display: -ms-flexbox;
  display: flex;
  -webkit-flex-direction: column;
  -ms-flex-direction: column;
  flex-direction: column;
  gap: 4px;
}

.c31 {
  -webkit-align-items: center;
  -webkit-box-align: center;
  -ms-flex-align: center;
  align-items: center;
  display: -webkit-box;
  display: -webkit-flex;
  display: -ms-flexbox;
  display: flex;
  -webkit-flex-direction: row;
  -ms-flex-direction: row;
  flex-direction: row;
  -webkit-box-pack: center;
  -webkit-justify-content: center;
  -ms-flex-pack: center;
  justify-content: center;
}

.c39 {
  -webkit-align-items: center;
  -webkit-box-align: center;
  -ms-flex-align: center;
  align-items: center;
  display: -webkit-box;
  display: -webkit-flex;
  display: -ms-flexbox;
  display: flex;
  -webkit-flex-direction: row;
  -ms-flex-direction: row;
  flex-direction: row;
  gap: 16px;
  -webkit-box-pack: justify;
  -webkit-justify-content: space-between;
  -ms-flex-pack: justify;
  justify-content: space-between;
}

.c42 {
  -webkit-align-items: center;
  -webkit-box-align: center;
  -ms-flex-align: center;
  align-items: center;
  display: -webkit-box;
  display: -webkit-flex;
  display: -ms-flexbox;
  display: flex;
  -webkit-flex-direction: row;
  -ms-flex-direction: row;
  flex-direction: row;
  gap: 12px;
}

.c12 {
  position: relative;
  outline: none;
}

.c12 > svg {
  height: 12px;
  width: 12px;
}

.c12 > svg > g,
.c12 > svg path {
  fill: #ffffff;
}

.c12[aria-disabled='true'] {
  pointer-events: none;
}

.c12:after {
  -webkit-transition-property: all;
  transition-property: all;
  -webkit-transition-duration: 0.2s;
  transition-duration: 0.2s;
  border-radius: 8px;
  content: '';
  position: absolute;
  top: -4px;
  bottom: -4px;
  left: -4px;
  right: -4px;
  border: 2px solid transparent;
}

.c12:focus-visible {
  outline: none;
}

.c12:focus-visible:after {
  border-radius: 8px;
  content: '';
  position: absolute;
  top: -5px;
  bottom: -5px;
  left: -5px;
  right: -5px;
  border: 2px solid #4945ff;
}

.c27 {
  border: 0;
  -webkit-clip: rect(0 0 0 0);
  clip: rect(0 0 0 0);
  height: 1px;
  margin: -1px;
  overflow: hidden;
  padding: 0;
  position: absolute;
  width: 1px;
}

.c13 {
  height: 2.5rem;
}

.c13[aria-disabled='true'] {
  border: 1px solid #dcdce4;
  background: #eaeaef;
}

.c13[aria-disabled='true'] .c8 {
  color: #666687;
}

.c13[aria-disabled='true'] svg > g,.c13[aria-disabled='true'] svg path {
  fill: #666687;
}

.c13[aria-disabled='true']:active {
  border: 1px solid #dcdce4;
  background: #eaeaef;
}

.c13[aria-disabled='true']:active .c8 {
  color: #666687;
}

.c13[aria-disabled='true']:active svg > g,.c13[aria-disabled='true']:active svg path {
  fill: #666687;
}

.c13:hover {
  border: 1px solid #7b79ff;
  background: #7b79ff;
}

.c13:active {
  border: 1px solid #4945ff;
  background: #4945ff;
}

.c13 svg > g,
.c13 svg path {
  fill: #ffffff;
}

.c25 {
  display: -webkit-box;
  display: -webkit-flex;
  display: -ms-flexbox;
  display: flex;
  -webkit-align-items: center;
  -webkit-box-align: center;
  -ms-flex-align: center;
  align-items: center;
}

.c40 {
  border: 1px solid #dcdce4;
  min-height: 2.5rem;
  outline: none;
  box-shadow: 0;
  -webkit-transition-property: border-color,box-shadow,fill;
  transition-property: border-color,box-shadow,fill;
  -webkit-transition-duration: 0.2s;
  transition-duration: 0.2s;
}

.c40[aria-disabled='true'] {
  color: #666687;
}

.c40:focus-visible {
  outline: none;
}

.c40:focus-within {
  border: 1px solid #4945ff;
  box-shadow: #4945ff 0px 0px 0px 2px;
}

.c46 > svg {
  width: 0.375rem;
}

.c46 > svg > path {
  fill: #666687;
}

.c44 {
  -webkit-flex: 1;
  -ms-flex: 1;
  flex: 1;
}

.c45 {
  display: -webkit-box;
  display: -webkit-flex;
  display: -ms-flexbox;
  display: flex;
  gap: 4px;
  -webkit-flex-wrap: wrap;
  -ms-flex-wrap: wrap;
  flex-wrap: wrap;
}

.c47[data-state='checked'] .c8 {
  font-weight: bold;
  color: #4945ff;
}

.c20 {
  display: grid;
  grid-template-columns: repeat(12,1fr);
  gap: 16px;
}

.c21 {
  grid-column: span 6;
  max-width: 100%;
}

.c0 {
  display: grid;
  grid-template-columns: 1fr;
}

.c2 {
  overflow-x: hidden;
}

.c3:focus-visible {
  outline: none;
}

.c26 {
  position: relative;
  display: inline-block;
  z-index: 0;
  width: 100%;
}

.c29 {
  overflow: hidden;
  -webkit-flex-wrap: wrap;
  -ms-flex-wrap: wrap;
  flex-wrap: wrap;
  outline: none;
  box-shadow: 0;
  -webkit-transition-property: border-color,box-shadow,fill;
  transition-property: border-color,box-shadow,fill;
  -webkit-transition-duration: 0.2s;
  transition-duration: 0.2s;
}

.c29:focus-within {
  border: 1px solid #4945ff;
  box-shadow: #4945ff 0px 0px 0px 2px;
}

.c32 {
  background-color: transparent;
  border: 1px solid #f6f6f9;
  position: relative;
  -webkit-user-select: none;
  -moz-user-select: none;
  -ms-user-select: none;
  user-select: none;
  z-index: 2;
  -webkit-flex: 1 1 50%;
  -ms-flex: 1 1 50%;
  flex: 1 1 50%;
  padding-top: 6px;
  padding-bottom: 6px;
}

.c34 {
  background-color: #ffffff;
  border: 1px solid #dcdce4;
  position: relative;
  -webkit-user-select: none;
  -moz-user-select: none;
  -ms-user-select: none;
  user-select: none;
  z-index: 2;
  -webkit-flex: 1 1 50%;
  -ms-flex: 1 1 50%;
  flex: 1 1 50%;
  padding-top: 6px;
  padding-bottom: 6px;
}

.c36 {
  height: 100%;
  left: 0;
  opacity: 0;
  position: absolute;
  top: 0;
  z-index: 1;
  width: 100%;
}

.c22 {
  max-width: 320px;
}

@media (max-width:68.75rem) {
  .c21 {
    grid-column: span 12;
  }
}

@media (max-width:34.375rem) {
  .c21 {
    grid-column: span;
  }
}

<div
  class="c0"
>
  <div
    class="c1 c2"
  >
    <main
      aria-labelledby="main-content-title"
      class="c3"
      id="main-content"
      tabindex="-1"
    >
      <form>
        <div
          style="height: 0px;"
        >
          <div
            class="c4"
            data-strapi-header="true"
          >
            <div
              class="c5"
            >
              <div
                class="c6 c7"
              >
                <h1
                  class="c8 c9"
                >
                  Single Sign-On
                </h1>
              </div>
              <button
                aria-disabled="true"
                class="c10 c11 c12 c13"
                data-testid="save-button"
                disabled=""
                type="submit"
              >
                <div
                  aria-hidden="true"
                  class=""
                >
                  <svg
                    fill="none"
                    height="1rem"
                    viewBox="0 0 24 24"
                    width="1rem"
                    xmlns="http://www.w3.org/2000/svg"
                  >
                    <path
                      d="M20.727 2.97a.2.2 0 0 1 .286 0l2.85 2.89a.2.2 0 0 1 0 .28L9.554 20.854a.2.2 0 0 1-.285 0l-9.13-9.243a.2.2 0 0 1 0-.281l2.85-2.892a.2.2 0 0 1 .284 0l6.14 6.209L20.726 2.97Z"
                      fill="#212134"
                    />
                  </svg>
                </div>
                <span
                  class="c8 c14"
                >
                  Save
                </span>
              </button>
            </div>
            <p
              class="c8 c15"
            >
              Configure the settings for the Single Sign-On feature.
            </p>
          </div>
        </div>
        <div
          class="c16"
        >
          <div
            class="c17 c18"
          >
            <h2
              class="c8 c19"
            >
              Settings
            </h2>
            <div
              class="c20"
            >
              <div
                class="c21"
              >
                <div
                  class="c22"
                >
                  <div
                    class="c23"
                  >
                    <div
                      class="c7"
                    >
                      <label
                        class="c8 c24 c25"
                        for="1"
                      >
                        Auto-registration
                      </label>
                    </div>
                    <label
                      class="c26"
                    >
                      <div
                        class="c27"
                      >
<<<<<<< HEAD
                        <label
                          class="c8 c24 c25"
                          for=":r0:"
                        >
                          Auto-registration
                        </label>
=======
                        Auto-registration
>>>>>>> c443fb2c
                      </div>
                      <div
                        class="c28 c29"
                        display="flex"
                      >
                        <div
                          aria-hidden="true"
                          class="c30 c31 c32"
                        >
                          <span
                            class="c8 c33"
                          >
                            Off
                          </span>
                        </div>
                        <div
                          aria-hidden="true"
                          class="c30 c31 c34"
                        >
                          <span
                            class="c8 c35"
                          >
<<<<<<< HEAD
                            <span
                              class="c8 c35"
                            >
                              On
                            </span>
                          </div>
                          <input
                            aria-describedby=":r0:-hint"
                            aria-disabled="false"
                            aria-label="autoRegister"
                            aria-required="false"
                            checked=""
                            class="c36"
                            data-testid="autoRegister"
                            id=":r0:"
                            name="autoRegister"
                            type="checkbox"
                          />
                        </div>
                      </label>
                      <p
                        class="c8 c37"
                        id=":r0:-hint"
                      >
                        Create new user on SSO login if no account exists
                      </p>
                    </div>
=======
                            On
                          </span>
                        </div>
                        <input
                          aria-describedby="1-hint"
                          aria-disabled="false"
                          aria-label="autoRegister"
                          aria-required="false"
                          checked=""
                          class="c36"
                          data-testid="autoRegister"
                          id="1"
                          name="autoRegister"
                          type="checkbox"
                        />
                      </div>
                    </label>
                    <p
                      class="c8 c37"
                      id="1-hint"
                    >
                      Create new user on SSO login if no account exists
                    </p>
>>>>>>> c443fb2c
                  </div>
                </div>
              </div>
              <div
                class="c21"
              >
                <div
                  class=""
                >
                  <div
                    class="c23"
                  >
                    <label
                      class="c8 c24 c25"
                      for="3"
                    >
                      Default role
                    </label>
                    <div
                      aria-autocomplete="none"
                      aria-controls="radix-0"
                      aria-describedby="3-hint 3-error"
                      aria-disabled="false"
                      aria-expanded="false"
                      aria-label="Default role"
                      class="c38 c39 c40"
                      data-state="closed"
                      dir="ltr"
                      id="3"
                      overflow="hidden"
                      role="combobox"
                      tabindex="0"
                    >
<<<<<<< HEAD
                      <label
                        class="c8 c24 c25"
                        for=":r2:"
                      >
                        Default role
                      </label>
                      <div
                        aria-autocomplete="none"
                        aria-controls="radix-:r5:"
                        aria-describedby=":r2:-hint :r2:-error"
                        aria-disabled="false"
                        aria-expanded="false"
                        aria-label="Default role"
                        class="c38 c39 c40"
                        data-state="closed"
                        dir="ltr"
                        id=":r2:"
                        overflow="hidden"
                        role="combobox"
                        tabindex="0"
=======
                      <span
                        class="c41 c42"
>>>>>>> c443fb2c
                      >
                        <span
                          class="c8 c43 c44"
                        >
                          <span
                            class="c45"
                          >
                            Editor
                          </span>
                        </span>
                      </span>
                      <span
                        class="c42"
                      >
                        <span
                          aria-hidden="true"
                          class="c46"
                        >
                          <svg
                            fill="none"
                            height="1rem"
                            viewBox="0 0 14 8"
                            width="1rem"
                            xmlns="http://www.w3.org/2000/svg"
                          >
                            <path
                              clip-rule="evenodd"
                              d="M14 .889a.86.86 0 0 1-.26.625L7.615 7.736A.834.834 0 0 1 7 8a.834.834 0 0 1-.615-.264L.26 1.514A.861.861 0 0 1 0 .889c0-.24.087-.45.26-.625A.834.834 0 0 1 .875 0h12.25c.237 0 .442.088.615.264a.86.86 0 0 1 .26.625Z"
                              fill="#32324D"
                              fill-rule="evenodd"
                            />
                          </svg>
                        </span>
<<<<<<< HEAD
                      </div>
                      <p
                        class="c8 c37"
                        id=":r2:-hint"
                      >
                        It will attach the new authenticated user to the selected role
                      </p>
=======
                      </span>
>>>>>>> c443fb2c
                    </div>
                    <p
                      class="c8 c37"
                      id="3-hint"
                    >
                      It will attach the new authenticated user to the selected role
                    </p>
                  </div>
                </div>
              </div>
            </div>
          </div>
        </div>
      </form>
    </main>
  </div>
</div>
`;<|MERGE_RESOLUTION|>--- conflicted
+++ resolved
@@ -648,7 +648,7 @@
                     >
                       <label
                         class="c8 c24 c25"
-                        for="1"
+                        for=":r0:"
                       >
                         Auto-registration
                       </label>
@@ -659,16 +659,7 @@
                       <div
                         class="c27"
                       >
-<<<<<<< HEAD
-                        <label
-                          class="c8 c24 c25"
-                          for=":r0:"
-                        >
-                          Auto-registration
-                        </label>
-=======
                         Auto-registration
->>>>>>> c443fb2c
                       </div>
                       <div
                         class="c28 c29"
@@ -691,47 +682,18 @@
                           <span
                             class="c8 c35"
                           >
-<<<<<<< HEAD
-                            <span
-                              class="c8 c35"
-                            >
-                              On
-                            </span>
-                          </div>
-                          <input
-                            aria-describedby=":r0:-hint"
-                            aria-disabled="false"
-                            aria-label="autoRegister"
-                            aria-required="false"
-                            checked=""
-                            class="c36"
-                            data-testid="autoRegister"
-                            id=":r0:"
-                            name="autoRegister"
-                            type="checkbox"
-                          />
-                        </div>
-                      </label>
-                      <p
-                        class="c8 c37"
-                        id=":r0:-hint"
-                      >
-                        Create new user on SSO login if no account exists
-                      </p>
-                    </div>
-=======
                             On
                           </span>
                         </div>
                         <input
-                          aria-describedby="1-hint"
+                          aria-describedby=":r0:-hint"
                           aria-disabled="false"
                           aria-label="autoRegister"
                           aria-required="false"
                           checked=""
                           class="c36"
                           data-testid="autoRegister"
-                          id="1"
+                          id=":r0:"
                           name="autoRegister"
                           type="checkbox"
                         />
@@ -739,11 +701,10 @@
                     </label>
                     <p
                       class="c8 c37"
-                      id="1-hint"
+                      id=":r0:-hint"
                     >
                       Create new user on SSO login if no account exists
                     </p>
->>>>>>> c443fb2c
                   </div>
                 </div>
               </div>
@@ -758,50 +719,27 @@
                   >
                     <label
                       class="c8 c24 c25"
-                      for="3"
+                      for=":r2:"
                     >
                       Default role
                     </label>
                     <div
                       aria-autocomplete="none"
-                      aria-controls="radix-0"
-                      aria-describedby="3-hint 3-error"
+                      aria-controls="radix-:r5:"
+                      aria-describedby=":r2:-hint :r2:-error"
                       aria-disabled="false"
                       aria-expanded="false"
                       aria-label="Default role"
                       class="c38 c39 c40"
                       data-state="closed"
                       dir="ltr"
-                      id="3"
+                      id=":r2:"
                       overflow="hidden"
                       role="combobox"
                       tabindex="0"
                     >
-<<<<<<< HEAD
-                      <label
-                        class="c8 c24 c25"
-                        for=":r2:"
-                      >
-                        Default role
-                      </label>
-                      <div
-                        aria-autocomplete="none"
-                        aria-controls="radix-:r5:"
-                        aria-describedby=":r2:-hint :r2:-error"
-                        aria-disabled="false"
-                        aria-expanded="false"
-                        aria-label="Default role"
-                        class="c38 c39 c40"
-                        data-state="closed"
-                        dir="ltr"
-                        id=":r2:"
-                        overflow="hidden"
-                        role="combobox"
-                        tabindex="0"
-=======
                       <span
                         class="c41 c42"
->>>>>>> c443fb2c
                       >
                         <span
                           class="c8 c43 c44"
@@ -835,21 +773,11 @@
                             />
                           </svg>
                         </span>
-<<<<<<< HEAD
-                      </div>
-                      <p
-                        class="c8 c37"
-                        id=":r2:-hint"
-                      >
-                        It will attach the new authenticated user to the selected role
-                      </p>
-=======
                       </span>
->>>>>>> c443fb2c
                     </div>
                     <p
                       class="c8 c37"
-                      id="3-hint"
+                      id=":r2:-hint"
                     >
                       It will attach the new authenticated user to the selected role
                     </p>
