const routes = [];

<<<<<<< HEAD
if (strapi.features.isEnabled(strapi.features.SSO)) {
  routes.push({
    async Component() {
      const component = await import(
        /* webpackChunkName: "sso-settings-page" */ '../pages/SingleSignOn'
      );
=======
if (window.strapi.features.isEnabled(strapi.features.SSO)) {
  routes.push({
    async Component() {
      const component = await import(/* webpackChunkName: "sso-settings-page" */ '../SingleSignOn');
>>>>>>> bdced4e7

      return component;
    },
    to: '/settings/single-sign-on',
    exact: true,
  });
}

<<<<<<< HEAD
=======
if (window.strapi.isEE) {
  routes.push({
    async Component() {
      const component = await import(
        /* webpackChunkName: "review-workflows-settings" */ '../pages/ReviewWorkflows'
      );

      return component;
    },
    to: '/settings/review-workflows',
    exact: true,
  });
}

>>>>>>> bdced4e7
export default routes;<|MERGE_RESOLUTION|>--- conflicted
+++ resolved
@@ -1,18 +1,11 @@
 const routes = [];
 
-<<<<<<< HEAD
-if (strapi.features.isEnabled(strapi.features.SSO)) {
+if (window.strapi.features.isEnabled(strapi.features.SSO)) {
   routes.push({
     async Component() {
       const component = await import(
         /* webpackChunkName: "sso-settings-page" */ '../pages/SingleSignOn'
       );
-=======
-if (window.strapi.features.isEnabled(strapi.features.SSO)) {
-  routes.push({
-    async Component() {
-      const component = await import(/* webpackChunkName: "sso-settings-page" */ '../SingleSignOn');
->>>>>>> bdced4e7
 
       return component;
     },
@@ -21,8 +14,6 @@
   });
 }
 
-<<<<<<< HEAD
-=======
 if (window.strapi.isEE) {
   routes.push({
     async Component() {
@@ -37,5 +28,4 @@
   });
 }
 
->>>>>>> bdced4e7
 export default routes;