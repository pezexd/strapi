const languageNativeNames = {
  ar: 'العربية',
  ca: 'Català',
  cs: 'Čeština',
  de: 'Deutsch',
  dk: 'Dansk',
  en: 'English',
  es: 'Español',
  fr: 'Français',
  he: 'עברית',
  hu: 'Magyar',
  id: 'Indonesian',
  it: 'Italiano',
  ja: '日本語',
  ko: '한국어',
  ms: 'Melayu',
  nl: 'Nederlands',
  no: 'Norwegian',
  pl: 'Polski',
  'pt-BR': 'Português (Brasil)',
  pt: 'Português (Portugal)',
  ru: 'Русский',
  sk: 'Slovenčina',
  sv: 'Swedish',
  th: 'ไทย',
  tr: 'Türkçe',
  uk: 'Українська',
  vi: 'Tiếng Việt',
  'zh-Hans': '中文 (简体)',
  zh: '中文 (繁體)',
<<<<<<< HEAD
  sa: 'संस्कृत',
=======
  hi:'हिन्दी',
>>>>>>> 8b719b12
};

export default languageNativeNames;<|MERGE_RESOLUTION|>--- conflicted
+++ resolved
@@ -27,12 +27,9 @@
   uk: 'Українська',
   vi: 'Tiếng Việt',
   'zh-Hans': '中文 (简体)',
-  zh: '中文 (繁體)',
-<<<<<<< HEAD
-  sa: 'संस्कृत',
-=======
+  zh: '中文 (繁體)'
+  sa: 'संस्कृत'
   hi:'हिन्दी',
->>>>>>> 8b719b12
 };
 
 export default languageNativeNames;