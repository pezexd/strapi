--- conflicted
+++ resolved
@@ -120,35 +120,7 @@
       getStrapiLatestReleaseSucceeded,
     } = this.props;
 
-<<<<<<< HEAD
-    if (!process.env.STRAPI_ADMIN_UPDATE_NOTIFICATION === 'true') {
-      return;
-    }
-
-    try {
-      const {
-        data: { tag_name },
-      } = await axios.get('https://api.github.com/repos/strapi/strapi/releases/latest');
-      const shouldUpdateStrapi = checkLatestStrapiVersion(strapiVersion, tag_name);
-
-      getStrapiLatestReleaseSucceeded(tag_name, shouldUpdateStrapi);
-
-      const showUpdateNotif = !JSON.parse(localStorage.getItem('STRAPI_UPDATE_NOTIF'));
-
-      if (!showUpdateNotif) {
-        return;
-      }
-
-      if (shouldUpdateStrapi) {
-        strapi.notification.toggle({
-          type: 'info',
-          message: { id: 'notification.version.update.message' },
-          link: {
-            url: `https://github.com/strapi/strapi/releases/tag/${tag_name}`,
-            label: {
-              id: 'notification.version.update.link',
-=======
-    if (STRAPI_ADMIN_UPDATE_NOTIFICATION === 'true') {
+    if (process.env.STRAPI_ADMIN_UPDATE_NOTIFICATION === 'true') {
       try {
         const {
           data: { tag_name },
@@ -172,7 +144,6 @@
               label: {
                 id: 'notification.version.update.link',
               },
->>>>>>> 87b7b509
             },
             blockTransition: true,
             onClose: () => localStorage.setItem('STRAPI_UPDATE_NOTIF', true),
