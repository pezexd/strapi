import { getFetchClient } from '@strapi/helper-plugin';
import { createRoot } from 'react-dom/client';

import appCustomisations from './app';
import { Components, Fields, Middlewares } from './core/apis';
// eslint-disable-next-line import/extensions
import plugins from './plugins';

window.strapi = {
  /**
   * This ENV variable is passed from the strapi instance, by default no url is set
   * in the config and therefore the instance returns you an empty string so URLs are relative.
   *
   * To ensure that the backendURL is always set, we use the window.location.origin as a fallback.
   */
  backendURL: process.env.STRAPI_ADMIN_BACKEND_URL || window.location.origin,
  isEE: false,
  telemetryDisabled: process.env.STRAPI_TELEMETRY_DISABLED ?? false,
  features: {
    SSO: 'sso',
    AUDIT_LOGS: 'audit-logs',
    REVIEW_WORKFLOWS: 'review-workflows',
  },
  projectType: 'Community',
  flags: {
    nps: false,
<<<<<<< HEAD
=======
    promoteEE: true,
>>>>>>> dfc4d17e
  },
};

const customConfig = appCustomisations;

const library = {
  components: Components(),
  fields: Fields(),
};
const middlewares = Middlewares();

const MOUNT_NODE = document.getElementById('app');

const run = async () => {
  const { get } = getFetchClient();
  try {
    const {
      data: {
        data: { isEE, features, flags },
      },
    } = await get('/admin/project-type');

    window.strapi.isEE = isEE;
    window.strapi.flags = flags;
    window.strapi.features = {
      ...window.strapi.features,
      isEnabled: (featureName) => features.some((feature) => feature.name === featureName),
    };
    window.strapi.projectType = isEE ? 'Enterprise' : 'Community';
  } catch (err) {
    console.error(err);
  }

  // We need to make sure to fetch the project type before importing the StrapiApp
  // otherwise the strapi-babel-plugin does not work correctly
  const StrapiApp = await import(/* webpackChunkName: "admin-app" */ './StrapiApp');

  const app = StrapiApp.default({
    appPlugins: plugins,
    library,
    adminConfig: customConfig,
    bootstrap: customConfig,
    middlewares,
  });

  await app.bootstrapAdmin();
  await app.initialize();
  await app.bootstrap();

  await app.loadTrads();

  const root = createRoot(MOUNT_NODE);
  root.render(app.render());
};

run();<|MERGE_RESOLUTION|>--- conflicted
+++ resolved
@@ -24,10 +24,7 @@
   projectType: 'Community',
   flags: {
     nps: false,
-<<<<<<< HEAD
-=======
     promoteEE: true,
->>>>>>> dfc4d17e
   },
 };
 
