--- conflicted
+++ resolved
@@ -191,43 +191,6 @@
           onClick={handleToggleUserLinks}
           initials={initials}
         >
-<<<<<<< HEAD
-          <FocusTrap onEscape={handleToggleUserLinks}>
-            <Stack spacing={0}>
-              <LinkUser tabIndex={0} onClick={handleToggleUserLinks} to="/me">
-                <Typography>
-                  {formatMessage({
-                    id: 'global.profile',
-                    defaultMessage: 'Profile',
-                  })}
-                </Typography>
-              </LinkUser>
-              <LinkUser as="button" tabIndex={0} onClick={handleLogout} logout="logout">
-                <Typography textColor="danger600">
-                  {formatMessage({
-                    id: 'app.components.LeftMenu.logout',
-                    defaultMessage: 'Logout',
-                  })}
-                </Typography>
-                <Exit />
-              </LinkUser>
-            </Stack>
-          </FocusTrap>
-        </LinkUserWrapper>
-      )}
-
-      <NavCondense onClick={() => setCondensed((s) => !s)}>
-        {condensed
-          ? formatMessage({
-              id: 'app.components.LeftMenu.expand',
-              defaultMessage: 'Expand the navbar',
-            })
-          : formatMessage({
-              id: 'app.components.LeftMenu.collapse',
-              defaultMessage: 'Collapse the navbar',
-            })}
-      </NavCondense>
-=======
           {userDisplayName}
         </NavUser>
         {userLinksVisible && (
@@ -274,7 +237,6 @@
               })}
         </NavCondense>
       </NavFooter>
->>>>>>> e1559cea
     </MainNav>
   );
 };
