--- conflicted
+++ resolved
@@ -12,7 +12,7 @@
   const { formatMessage } = useIntl();
 
   return (
-    <Stack spacing={2}>
+    <Flex direction="column" alignItems="stretch" gap={2}>
       <Typography variant="sigma" textColor="neutral600" id="additional-information">
         {formatMessage({
           id: getTrad('containers.Edit.information'),
@@ -23,7 +23,7 @@
       <Box>
         <Divider />
       </Box>
-    </Stack>
+    </Flex>
   );
 };
 
@@ -70,9 +70,8 @@
   const created = getFieldInfo('createdAt', 'createdBy');
 
   return (
-<<<<<<< HEAD
-    <Stack spacing={4}>
-      <Stack spacing={2} as="dl">
+    <Flex direction="column" alignItems="stretch" gap={4}>
+      <Flex direction="column" alignItems="stretch" gap={2} as="dl">
         <KeyValuePair
           label={formatMessage({
             id: getTrad('containers.Edit.information.created'),
@@ -80,15 +79,6 @@
           })}
           value={created.at}
         />
-=======
-    <Flex direction="column" alignItems="stretch" gap={2}>
-      <Typography variant="sigma" textColor="neutral600" id="additional-information">
-        {formatMessage({
-          id: getTrad('containers.Edit.information'),
-          defaultMessage: 'Information',
-        })}
-      </Typography>
->>>>>>> a9d1afd7
 
         <KeyValuePair
           label={formatMessage({
@@ -97,9 +87,9 @@
           })}
           value={created.by}
         />
-      </Stack>
+      </Flex>
 
-      <Stack spacing={2} as="dl">
+      <Flex direction="column" alignItems="stretch" gap={2} as="dl">
         <KeyValuePair
           label={formatMessage({
             id: getTrad('containers.Edit.information.lastUpdate'),
@@ -108,7 +98,6 @@
           value={updated.at}
         />
 
-<<<<<<< HEAD
         <KeyValuePair
           label={formatMessage({
             id: getTrad('containers.Edit.information.by'),
@@ -116,53 +105,17 @@
           })}
           value={updated.by}
         />
-      </Stack>
-    </Stack>
-=======
-      <Flex direction="column" alignItems="stretch" gap={4}>
-        <Flex direction="column" alignItems="stretch" gap={2} as="dl">
-          <KeyValuePair
-            label={formatMessage({
-              id: getTrad('containers.Edit.information.created'),
-              defaultMessage: 'Created',
-            })}
-            value={created.at}
-          />
-
-          <KeyValuePair
-            label={formatMessage({
-              id: getTrad('containers.Edit.information.by'),
-              defaultMessage: 'By',
-            })}
-            value={created.by}
-          />
-        </Flex>
-
-        <Flex direction="column" alignItems="stretch" gap={2} as="dl">
-          <KeyValuePair
-            label={formatMessage({
-              id: getTrad('containers.Edit.information.lastUpdate'),
-              defaultMessage: 'Last update',
-            })}
-            value={updated.at}
-          />
-
-          <KeyValuePair
-            label={formatMessage({
-              id: getTrad('containers.Edit.information.by'),
-              defaultMessage: 'By',
-            })}
-            value={updated.by}
-          />
-        </Flex>
       </Flex>
     </Flex>
->>>>>>> a9d1afd7
   );
 };
 
 const Root = ({ children }) => {
-  return <Stack spacing={4}>{children}</Stack>;
+  return (
+    <Flex direction="column" alignItems="stretch" gap={4}>
+      {children}
+    </Flex>
+  );
 };
 
 Root.propTypes = {
