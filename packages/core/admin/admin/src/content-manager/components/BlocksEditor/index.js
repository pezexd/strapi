import * as React from 'react';

import { Box, Flex, Typography, InputWrapper, Divider } from '@strapi/design-system';
import PropTypes from 'prop-types';
import { useIntl } from 'react-intl';
import { createEditor } from 'slate';
import { withHistory } from 'slate-history';
import { Slate, withReact, ReactEditor } from 'slate-react';
import styled from 'styled-components';

import BlocksInput from './BlocksInput';
import { BlocksToolbar } from './Toolbar';

const TypographyAsterisk = styled(Typography)`
  line-height: 0;
`;

const LabelAction = styled(Box)`
  svg path {
    fill: ${({ theme }) => theme.colors.neutral500};
  }
`;

const EditorDivider = styled(Divider)`
  background: ${({ theme }) => theme.colors.neutral200};
`;

const Wrapper = styled(Box)`
  border-radius: ${({ theme }) => theme.borderRadius};
`;

/**
 * Images are void elements. They handle the rendering of their children instead of Slate.
 * See the Slate documentation for more information:
 * - https://docs.slatejs.org/api/nodes/element#void-vs-not-void
 * - https://docs.slatejs.org/api/nodes/element#rendering-void-elements
 *
 * @param {import('slate').Editor} editor
 */
const withImages = (editor) => {
  const { isVoid } = editor;

  editor.isVoid = (element) => {
    return element.type === 'image' ? true : isVoid(element);
  };

  return editor;
};

const BlocksEditor = React.forwardRef(
  ({ intlLabel, labelAction, name, disabled, required, error, value, onChange }, ref) => {
    const { formatMessage } = useIntl();
    const [editor] = React.useState(() => withReact(withImages(withHistory(createEditor()))));

    const label = intlLabel.id
      ? formatMessage(
          { id: intlLabel.id, defaultMessage: intlLabel.defaultMessage },
          { ...intlLabel.values }
        )
      : name;

    /** Editable is not able to hold the ref, https://github.com/ianstormtaylor/slate/issues/4082
     *  so with "useImperativeHandle" we can use ReactEditor methods to expose to the parent above
     *  also not passing forwarded ref here, gives console warning.
     */
    React.useImperativeHandle(
      ref,
      () => ({
        focus() {
          ReactEditor.focus(editor);
        },
      }),
      [editor]
    );

    const handleSlateChange = (state) => {
      const isAstChange = editor.operations.some((op) => op.type !== 'set_selection');

      if (isAstChange) {
        onChange({
          target: { name, value: state, type: 'blocks' },
        });
      }
    };

    const initialValue = value || [{ type: 'paragraph', children: [{ type: 'text', text: '' }] }];

    return (
      <>
        <Flex direction="column" alignItems="stretch" gap={1}>
          <Flex gap={1}>
            <Typography variant="pi" fontWeight="bold" textColor="neutral800">
              {label}
              {required && <TypographyAsterisk textColor="danger600">*</TypographyAsterisk>}
            </Typography>
            {labelAction && <LabelAction paddingLeft={1}>{labelAction}</LabelAction>}
          </Flex>
          <Slate editor={editor} initialValue={initialValue} onChange={handleSlateChange}>
            <InputWrapper direction="column" alignItems="flex-start">
              <BlocksToolbar disabled={disabled} />
              <EditorDivider width="100%" />
<<<<<<< HEAD
              <Wrapper
                width="100%"
                maxHeight="512px"
                overflow="auto"
                paddingTop={3}
                paddingRight={4}
                paddingBottom={3}
                paddingLeft={4}
                fontSize={2}
                background="neutral0"
                color="neutral800"
                lineHeight={6}
              >
                <BlocksInput readOnly={readOnly} />
=======
              <Wrapper>
                <BlocksInput disabled={disabled} />
>>>>>>> 3f54767e
              </Wrapper>
            </InputWrapper>
          </Slate>
        </Flex>
        {error && (
          <Box paddingTop={1}>
            <Typography variant="pi" textColor="danger600" data-strapi-field-error>
              {error}
            </Typography>
          </Box>
        )}
      </>
    );
  }
);

BlocksEditor.defaultProps = {
  labelAction: null,
  disabled: false,
  required: false,
  error: '',
  value: null,
};

BlocksEditor.propTypes = {
  intlLabel: PropTypes.shape({
    id: PropTypes.string.isRequired,
    defaultMessage: PropTypes.string.isRequired,
    values: PropTypes.object,
  }).isRequired,
  labelAction: PropTypes.element,
  name: PropTypes.string.isRequired,
  required: PropTypes.bool,
  disabled: PropTypes.bool,
  error: PropTypes.string,
  onChange: PropTypes.func.isRequired,
  value: PropTypes.array,
};

export default BlocksEditor;<|MERGE_RESOLUTION|>--- conflicted
+++ resolved
@@ -99,7 +99,6 @@
             <InputWrapper direction="column" alignItems="flex-start">
               <BlocksToolbar disabled={disabled} />
               <EditorDivider width="100%" />
-<<<<<<< HEAD
               <Wrapper
                 width="100%"
                 maxHeight="512px"
@@ -113,11 +112,7 @@
                 color="neutral800"
                 lineHeight={6}
               >
-                <BlocksInput readOnly={readOnly} />
-=======
-              <Wrapper>
                 <BlocksInput disabled={disabled} />
->>>>>>> 3f54767e
               </Wrapper>
             </InputWrapper>
           </Slate>
