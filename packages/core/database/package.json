--- conflicted
+++ resolved
@@ -39,12 +39,8 @@
     "lint": "run -T tsc --noEmit && run -T eslint ."
   },
   "dependencies": {
-<<<<<<< HEAD
     "@paralleldrive/cuid2": "2.2.2",
-    "@strapi/utils": "4.14.0",
-=======
     "@strapi/utils": "4.14.3",
->>>>>>> 338a75fd
     "date-fns": "2.30.0",
     "debug": "4.3.4",
     "fs-extra": "10.0.0",
