'use strict';

/**
 * An asynchronous bootstrap function that runs before
 * your application gets started.
 *
 * This gives you an opportunity to set up your data model,
 * run jobs, or perform some special logic.
 */
const _ = require('lodash');
const uuid = require('uuid/v4');
const { getService } = require('../../utils');

const usersPermissionsActions = require('../users-permissions-actions');

module.exports = async () => {
  const pluginStore = strapi.store({
    environment: '',
    type: 'plugin',
    name: 'users-permissions',
  });

  await initGrant(pluginStore);
  await initEmails(pluginStore);
  await initAdvancedOptions(pluginStore);

  await strapi.admin.services.permission.actionProvider.registerMany(
    usersPermissionsActions.actions
  );

  await getService('users-permissions').initialize();

  if (!_.get(strapi.plugins['users-permissions'], 'config.jwtSecret')) {
    const jwtSecret = uuid();
    _.set(strapi.plugins['users-permissions'], 'config.jwtSecret', jwtSecret);

    strapi.reload.isWatching = false;

    await strapi.fs.writePluginFile(
      'users-permissions',
      'config/jwt.js',
      `module.exports = {\n  jwtSecret: process.env.JWT_SECRET || '${jwtSecret}'\n};`
    );

    strapi.reload.isWatching = true;
  }
};

const initGrant = async pluginStore => {
  const grantConfig = {
    email: {
      enabled: true,
      icon: 'envelope',
    },
    discord: {
      enabled: false,
      icon: 'discord',
      key: '',
      secret: '',
      callback: `${strapi.config.server.url}/auth/discord/callback`,
      scope: ['identify', 'email'],
    },
    facebook: {
      enabled: false,
      icon: 'facebook-square',
      key: '',
      secret: '',
      callback: `${strapi.config.server.url}/auth/facebook/callback`,
      scope: ['email'],
    },
    google: {
      enabled: false,
      icon: 'google',
      key: '',
      secret: '',
      callback: `${strapi.config.server.url}/auth/google/callback`,
      scope: ['email'],
    },
    github: {
      enabled: false,
      icon: 'github',
      key: '',
      secret: '',
      callback: `${strapi.config.server.url}/auth/github/callback`,
      scope: ['user', 'user:email'],
    },
    microsoft: {
      enabled: false,
      icon: 'windows',
      key: '',
      secret: '',
      callback: `${strapi.config.server.url}/auth/microsoft/callback`,
      scope: ['user.read'],
    },
    twitter: {
      enabled: false,
      icon: 'twitter',
      key: '',
      secret: '',
      callback: `${strapi.config.server.url}/auth/twitter/callback`,
    },
    instagram: {
      enabled: false,
      icon: 'instagram',
      key: '',
      secret: '',
      callback: `${strapi.config.server.url}/auth/instagram/callback`,
      scope: ['user_profile'],
    },
    vk: {
      enabled: false,
      icon: 'vk',
      key: '',
      secret: '',
      callback: `${strapi.config.server.url}/auth/vk/callback`,
      scope: ['email'],
    },
    twitch: {
      enabled: false,
      icon: 'twitch',
      key: '',
      secret: '',
      callback: `${strapi.config.server.url}/auth/twitch/callback`,
      scope: ['user:read:email'],
    },
    linkedin: {
      enabled: false,
      icon: 'linkedin',
      key: '',
      secret: '',
      callback: `${strapi.config.server.url}/auth/linkedin/callback`,
      scope: ['r_liteprofile', 'r_emailaddress'],
    },
    cognito: {
      enabled: false,
      icon: 'aws',
      key: '',
      secret: '',
      subdomain: 'my.subdomain.com',
      callback: `${strapi.config.server.url}/auth/cognito/callback`,
      scope: ['email', 'openid', 'profile'],
    },
    reddit: {
      enabled: false,
      icon: 'reddit',
      key: '',
      secret: '',
      state: true,
      callback: `${strapi.config.server.url}/auth/reddit/callback`,
      scope: ['identity'],
    },
    auth0: {
      enabled: false,
      icon: '',
      key: '',
      secret: '',
      subdomain: 'my-tenant.eu',
      callback: `${strapi.config.server.url}/auth/auth0/callback`,
      scope: ['openid', 'email', 'profile'],
    },
    cas: {
      enabled: false,
      icon: 'book',
      key: '',
      secret: '',
      callback: `${strapi.config.server.url}/auth/cas/callback`,
      scope: ['openid email'], // scopes should be space delimited
      subdomain: 'my.subdomain.com/cas',
    },
  };

  const prevGrantConfig = (await pluginStore.get({ key: 'grant' })) || {};
  // store grant auth config to db
  // when plugin_users-permissions_grant is not existed in db
  // or we have added/deleted provider here.
  if (!prevGrantConfig || !_.isEqual(_.keys(prevGrantConfig), _.keys(grantConfig))) {
    // merge with the previous provider config.
    _.keys(grantConfig).forEach(key => {
      if (key in prevGrantConfig) {
        grantConfig[key] = _.merge(grantConfig[key], prevGrantConfig[key]);
      }
    });
    await pluginStore.set({ key: 'grant', value: grantConfig });
  }
};

const initEmails = async pluginStore => {
  if (!(await pluginStore.get({ key: 'email' }))) {
    const value = {
      reset_password: {
        display: 'Email.template.reset_password',
        icon: 'sync',
        options: {
          from: {
            name: 'Administration Panel',
            email: 'no-reply@strapi.io',
          },
          response_email: '',
          object: 'Reset password',
          message: `<p>We heard that you lost your password. Sorry about that!</p>

<p>But don’t worry! You can use the following link to reset your password:</p>
<p><%= URL %>?code=<%= TOKEN %></p>

<p>Thanks.</p>`,
        },
      },
      email_confirmation: {
        display: 'Email.template.email_confirmation',
        icon: 'check-square',
        options: {
          from: {
            name: 'Administration Panel',
            email: 'no-reply@strapi.io',
          },
          response_email: '',
          object: 'Account confirmation',
          message: `<p>Thank you for registering!</p>

<p>You have to confirm your email address. Please click on the link below.</p>

<p><%= URL %>?confirmation=<%= CODE %></p>

<p>Thanks.</p>`,
        },
      },
    };

    await pluginStore.set({ key: 'email', value });
  }
};

const initAdvancedOptions = async pluginStore => {
  if (!(await pluginStore.get({ key: 'advanced' }))) {
    const value = {
      unique_email: true,
      allow_register: true,
      email_confirmation: false,
      email_reset_password: null,
      email_confirmation_redirection: null,
      default_role: 'authenticated',
    };

    await pluginStore.set({ key: 'advanced', value });
  }
<<<<<<< HEAD

  await strapi.plugins['users-permissions'].services['users-permissions'].initialize();

  if (!_.get(strapi.plugins['users-permissions'], 'config.jwtSecret')) {
    const jwtSecret = uuid();
    _.set(strapi.plugins['users-permissions'], 'config.jwtSecret', jwtSecret);

    strapi.reload.isWatching = false;

    await strapi.fs.writePluginFile(
      'users-permissions',
      'config/jwt.js',
      `module.exports = {\n  jwtSecret: process.env.JWT_SECRET || '${jwtSecret}'\n};`
    );

    strapi.reload.isWatching = true;
  }

  await strapi.admin.services.permission.actionProvider.registerMany(
    usersPermissionsActions.actions
  );
=======
>>>>>>> 4d2b1823
};<|MERGE_RESOLUTION|>--- conflicted
+++ resolved
@@ -243,28 +243,4 @@
 
     await pluginStore.set({ key: 'advanced', value });
   }
-<<<<<<< HEAD
-
-  await strapi.plugins['users-permissions'].services['users-permissions'].initialize();
-
-  if (!_.get(strapi.plugins['users-permissions'], 'config.jwtSecret')) {
-    const jwtSecret = uuid();
-    _.set(strapi.plugins['users-permissions'], 'config.jwtSecret', jwtSecret);
-
-    strapi.reload.isWatching = false;
-
-    await strapi.fs.writePluginFile(
-      'users-permissions',
-      'config/jwt.js',
-      `module.exports = {\n  jwtSecret: process.env.JWT_SECRET || '${jwtSecret}'\n};`
-    );
-
-    strapi.reload.isWatching = true;
-  }
-
-  await strapi.admin.services.permission.actionProvider.registerMany(
-    usersPermissionsActions.actions
-  );
-=======
->>>>>>> 4d2b1823
 };