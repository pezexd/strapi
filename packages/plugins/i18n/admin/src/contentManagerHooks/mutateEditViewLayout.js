--- conflicted
+++ resolved
@@ -5,35 +5,8 @@
 import LabelAction from '../components/LabelAction';
 import { getTrad } from '../utils';
 
-<<<<<<< HEAD
-const enhanceEditLayout = layout =>
-  layout.map(row => {
-=======
-const enhanceRelationLayout = (layout, locale) =>
-  layout.map((current) => {
-    const labelActionProps = {
-      title: {
-        id: getTrad('Field.localized'),
-        defaultMessage: 'This value is unique for the selected locale',
-      },
-      icon: <I18N aria-hidden />,
-    };
-    let queryInfos = current.queryInfos;
-
-    if (get(current, ['targetModelPluginOptions', 'i18n', 'localized'], false)) {
-      queryInfos = {
-        ...queryInfos,
-        defaultParams: { ...queryInfos.defaultParams, locale },
-        paramsToKeep: ['plugins.i18n.locale'],
-      };
-    }
-
-    return { ...current, labelAction: <LabelAction {...labelActionProps} />, queryInfos };
-  });
-
 const enhanceEditLayout = (layout) =>
   layout.map((row) => {
->>>>>>> 2a9050d0
     const enhancedRow = row.reduce((acc, field) => {
       const type = get(field, ['fieldSchema', 'type'], null);
       const hasI18nEnabled = get(
