--- conflicted
+++ resolved
@@ -176,19 +176,15 @@
         console.log(err);
         const resStatus = get(err, 'response.status', null);
 
-<<<<<<< HEAD
         // The record does not exists
         // Redirect the user to the previous page
-        if (id && status === 404) {
+        if (id && resStatus === 404) {
           push(from);
 
           return;
         }
 
-        if (id && status === 403) {
-=======
         if (id && resStatus === 403) {
->>>>>>> 3625113d
           strapi.notification.info(getTrad('permissions.not-allowed.update'));
 
           push(from);
