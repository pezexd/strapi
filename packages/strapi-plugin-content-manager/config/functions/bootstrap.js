const _ = require('lodash');
const pluralize = require('pluralize');
const {
  getApis,
  getApisKeys,
  getApisUploadRelations,
  getEditDisplayAvailableFieldsPath,
<<<<<<< HEAD
  getEditDisplayFieldsPath,
=======
  getEditDisplayDisplayedField,
  getEditDisplayFieldsPath
>>>>>>> 9c328799
} = require('./utils/getters');
const splitted = str => str.split('.');
const pickData = model =>
  _.pick(model, [
    'info',
    'connection',
    'collectionName',
    'attributes',
    'identity',
    'globalId',
    'globalName',
    'orm',
    'options',
    'loadedModel',
    'primaryKey',
    'associations',
  ]);

module.exports = async cb => {
  // Retrieve all layout files from the plugins config folder
  const pluginsLayout = Object.keys(strapi.plugins).reduce((acc, current) => {
    const models = _.get(strapi.plugins, [current, 'config', 'layout'], {});
    Object.keys(models).forEach(model => {
      const layout = _.get(
        strapi.plugins,
        [current, 'config', 'layout', model],
        {}
      );
      acc[model] = layout;
    });

    return acc;
  }, {});
  // Remove the core_store layout since it is not needed
  // And create a temporay one
  const tempLayout = Object.keys(strapi.models)
    .filter(m => m !== 'core_store')
    .reduce((acc, current) => {
      acc[current] = { attributes: {} };

      return acc;
    }, pluginsLayout);
  const models = _.mapValues(strapi.models, pickData);
  delete models['core_store'];
  const pluginsModel = Object.keys(strapi.plugins).reduce((acc, current) => {
    acc[current] = {
      models: _.mapValues(strapi.plugins[current].models, pickData),
    };

    return acc;
  }, {});
  // Reference all current models
  const appModels = Object.keys(pluginsModel).reduce((acc, curr) => {
    const models = Object.keys(_.get(pluginsModel, [curr, 'models'], {}));

    return acc.concat(models);
  }, Object.keys(strapi.models).filter(m => m !== 'core_store'));
  // Init schema
  const schema = {
    generalSettings: {
      search: true,
      filters: true,
      bulkActions: true,
      pageEntries: 10,
    },
    models: {
      plugins: {},
    },
    layout: {},
  };

  // Populate the schema object
  const buildSchema = (model, name, plugin = false) => {
    // Model data
    const schemaModel = Object.assign(
      {
        label: _.upperFirst(name),
        labelPlural: _.upperFirst(pluralize(name)),
        orm: model.orm || 'mongoose',
        search: true,
        filters: true,
        bulkActions: true,
        pageEntries: 10,
        defaultSort: model.primaryKey,
        sort: 'ASC',
        options: model.options,
        editDisplay: {
          availableFields: {},
          displayedField: model.primaryKey,
          fields: [],
          relations: [],
        },
      },
      model
    );
    const fieldsToRemove = [];
    // Fields (non relation)
    const fields = _.mapValues(
      _.pickBy(
        model.attributes,
        attribute => !attribute.model && !attribute.collection
      ),
      (value, attribute) => {
        const fieldClassName = _.get(
          tempLayout,
          [name, 'attributes', attribute, 'className'],
          ''
        );

        if (fieldClassName === 'd-none') {
          fieldsToRemove.push(attribute);
        }

        return {
          label: _.upperFirst(attribute),
          description: '',
          type: value.type || 'string',
          disabled: false,
        };
      }
    );

    // Don't display fields that are hidden by default like the resetPasswordToken for the model user
    fieldsToRemove.forEach(field => {
      _.unset(fields, field);
    });
    schemaModel.attributes = _.omit(schemaModel.attributes, fieldsToRemove);

    schemaModel.fields = fields;
    schemaModel.editDisplay.availableFields = fields;

    // Select fields displayed in list view
    schemaModel.listDisplay = Object.keys(schemaModel.fields)
      // Construct Array of attr ex { type: 'string', label: 'Foo', name: 'Foo', description: '' }
      .map(attr => {
        const attrType = schemaModel.fields[attr].type;
        const sortable = attrType !== 'json' && attrType !== 'array';

        return Object.assign(schemaModel.fields[attr], {
          name: attr,
          sortable,
          searchable: sortable,
        });
      })
      // Retrieve only the fourth first items
      .slice(0, 4);

    schemaModel.listDisplay.splice(0, 0, {
      name: model.primaryKey || 'id',
      label: 'Id',
      type: 'string',
      sortable: true,
      searchable: true,
    });

    // This object will be used to customise the label and description and so on of an input.
    // TODO: maybe add the customBootstrapClass in it;
    schemaModel.editDisplay.availableFields = Object.keys(
      schemaModel.fields
    ).reduce((acc, current) => {
      acc[current] = Object.assign(
        _.pick(_.get(schemaModel, ['fields', current], {}), [
          'label',
          'type',
          'description',
          'name',
        ]),
        {
          editable:
            ['updatedAt', 'createdAt', 'updated_at', 'created_at'].indexOf(
              current
            ) === -1,
          placeholder: '',
        }
      );

      return acc;
    }, {});

    if (model.associations) {
      // Model relations
      schemaModel.relations = model.associations.reduce((acc, current) => {
        const label = _.upperFirst(current.alias);
        const displayedAttribute = current.plugin // Value to modified to custom what's displayed in the react-select
          ? _.get(pluginsModel, [
            current.plugin,
            'models',
            current.model || current.collection,
            'info',
            'mainField',
          ]) ||
            _.findKey(
              _.get(pluginsModel, [
                current.plugin,
                'models',
                current.model || current.collection,
                'attributes',
              ]),
              { type: 'string' }
            ) ||
            'id'
          : _.get(models, [
            current.model || current.collection,
            'info',
            'mainField',
          ]) ||
            _.findKey(
              _.get(models, [
                current.model || current.collection,
                'attributes',
              ]),
              { type: 'string' }
            ) ||
            'id';

        acc[current.alias] = {
          ...current,
          description: '',
          label,
          displayedAttribute,
        };

        return acc;
      }, {});
      const relationsArray = Object.keys(schemaModel.relations).filter(
        relation => {
          const isUploadRelation =
            _.get(schemaModel, ['relations', relation, 'plugin'], '') ===
            'upload';
          const isMorphSide =
            _.get(schemaModel, ['relations', relation, 'nature'], '')
              .toLowerCase()
              .includes('morp') &&
            _.get(schemaModel, ['relations', relation, relation]) !== undefined;

          return !isUploadRelation && !isMorphSide;
        }
      );

      const uploadRelations = Object.keys(schemaModel.relations).reduce(
        (acc, current) => {
          if (
            _.get(schemaModel, ['relations', current, 'plugin']) === 'upload'
          ) {
            const model = _.get(schemaModel, ['relations', current]);

            acc[current] = {
              description: '',
              editable: true,
              label: _.upperFirst(current),
              multiple: _.has(model, 'collection'),
              name: current,
              placeholder: '',
              type: 'file',
              disabled: false,
            };
          }

          return acc;
        },
        {}
      );

      schemaModel.editDisplay.availableFields = _.merge(
        schemaModel.editDisplay.availableFields,
        uploadRelations
      );
      schemaModel.editDisplay.relations = relationsArray;
    }

    schemaModel.editDisplay.fields = Object.keys(
      schemaModel.editDisplay.availableFields
    );

    if (plugin) {
      return _.set(schema.models.plugins, `${plugin}.${name}`, schemaModel);
    }

    // Set the formatted model to the schema
    schema.models[name] = schemaModel;
  };

  // For each plugin's apis populate the schema object with the needed infos
  _.forEach(pluginsModel, (plugin, pluginName) => {
    _.forEach(plugin.models, (model, name) => {
      buildSchema(model, name, pluginName);
    });
  });

  // Generate schema for models.
  _.forEach(models, (model, name) => {
    buildSchema(model, name);
  });

  const pluginStore = strapi.store({
    environment: '',
    type: 'plugin',
    name: 'content-manager',
  });

  try {
    // Retrieve the previous schema from the db
    const prevSchema = await pluginStore.get({ key: 'schema' });

    // If no schema stored
    if (!prevSchema) {
      _.set(schema, 'layout', tempLayout);

      pluginStore.set({ key: 'schema', value: schema });

      return cb();
    } else {
      const modelsLayout = Object.keys(_.get(prevSchema, 'layout', {}));

      // Remove previous model from the schema.layout
      // Usually needed when renaming a model
      modelsLayout.forEach(model => {
        if (!appModels.includes(model)) {
          _.unset(prevSchema, ['layout', model]);
        }
      });
    }

    // Here we do the difference between the previous schema from the database and the new one

    // Retrieve all the api path, it generates an array
    const prevSchemaApis = getApis(prevSchema.models);
    const schemaApis = getApis(schema.models);

    // Array of apis to add
    const apisToAdd = schemaApis
      .filter(api => prevSchemaApis.indexOf(api) === -1)
      .map(splitted);
    // Array of apis to remove
    const apisToRemove = prevSchemaApis
      .filter(api => schemaApis.indexOf(api) === -1)
      .map(splitted);

    // Retrieve the same apis by name
    const sameApis = schemaApis
      .filter(api => prevSchemaApis.indexOf(api) !== -1)
      .map(splitted);
    // Retrieve all the field's path of the current unchanged api name
    const schemaSameApisKeys = _.flattenDeep(getApisKeys(schema, sameApis));
    // Retrieve all the field's path of the previous unchanged api name
    const prevSchemaSameApisKeys = _.flattenDeep(
      getApisKeys(prevSchema, sameApis)
    );
    // Determine for the same api if we need to add some fields
    const sameApisAttrToAdd = schemaSameApisKeys
      .filter(attr => prevSchemaSameApisKeys.indexOf(attr) === -1)
      .map(splitted);
    // Special case for the relations
    const prevSchemaSameApisUploadRelations = _.flattenDeep(
      getApisUploadRelations(prevSchema, sameApis)
    );
    const schemaSameApisUploadRelations = _.flattenDeep(
      getApisUploadRelations(schema, sameApis)
    );
    const sameApisUploadRelationsToAdd = schemaSameApisUploadRelations
      .filter(attr => prevSchemaSameApisUploadRelations.indexOf(attr) === -1)
      .map(splitted);
    // Determine the fields to remove for the unchanged api name
    const sameApisAttrToRemove = prevSchemaSameApisKeys
      .filter(attr => schemaSameApisKeys.indexOf(attr) === -1)
      .map(splitted);

    // Remove api
    apisToRemove.map(apiPath => {
      _.unset(prevSchema.models, apiPath);
    });

    // Remove API attribute
    sameApisAttrToRemove.map(attrPath => {
      const editDisplayPath = getEditDisplayAvailableFieldsPath(attrPath);
      // Remove the field from the available fields in the editDisplayObject
      _.unset(prevSchema.models, editDisplayPath);
      // Check default sort and change it if needed
      _.unset(prevSchema.models, attrPath);
      // Retrieve the api path in the schema Object
      const apiPath =
        attrPath.length > 3 ? _.take(attrPath, 3) : _.take(attrPath, 1);
      // Retrieve the listDisplay path in the schema Object
      const listDisplayPath = apiPath.concat('listDisplay');
      const prevListDisplay = _.get(prevSchema.models, listDisplayPath);
      const defaultSortPath = apiPath.concat('defaultSort');
      const currentAttr = attrPath.slice(-1);
      const defaultSort = _.get(prevSchema.models, defaultSortPath);
      const displayedFieldPath = getEditDisplayDisplayedField(attrPath);
      const displayedField = _.get(prevSchema.models, displayedFieldPath, null);
      const primaryKey = _.get(prevSchema.models, [...apiPath, 'primaryKey'], null);

      // If the user has deleted the default sort attribute in the content type builder
      // Replace it by new generated one from the current schema
      if (_.includes(currentAttr, defaultSort)) {
        _.set(
          prevSchema.models,
          defaultSortPath,
          _.get(schema.models, defaultSortPath)
        );
      }

      // If the user has deleted the edit view displayed field (name in the header)
      // Replace it by the model's primary key.
      if (_.includes(currentAttr, displayedField)) {
        _.set(prevSchema.models, displayedFieldPath, primaryKey);
      }
      
      // Update the displayed fields
      const updatedListDisplay = prevListDisplay.filter(
        obj => obj.name !== currentAttr.join()
      );

      // Retrieve the model's displayed fields for the `EditPage`
      const fieldsPath = getEditDisplayFieldsPath(attrPath);
      // Retrieve the previous settings
      const prevEditDisplayFields = _.get(prevSchema.models, fieldsPath);
      // Update the fields
      const updatedEditDisplayFields = prevEditDisplayFields.filter(
        field => field !== currentAttr.join()
      );
      // Set the new layout
      _.set(prevSchema.models, fieldsPath, updatedEditDisplayFields);

      if (updatedListDisplay.length === 0) {
        // Update it with the one from the generated schema
        _.set(
          prevSchema.models,
          listDisplayPath,
          _.get(schema.models, listDisplayPath, [])
        );
      } else {
        _.set(prevSchema.models, listDisplayPath, updatedListDisplay);
      }
    });

    // Add API
    // Here we just need to add the data from the current schema Object
    apisToAdd.map(apiPath => {
      const api = _.get(schema.models, apiPath);
      const { search, filters, bulkActions, pageEntries, options } = _.get(
        prevSchema,
        'generalSettings'
      );

      _.set(api, 'options', options);
      _.set(api, 'filters', filters);
      _.set(api, 'search', search);
      _.set(api, 'bulkActions', bulkActions);
      _.set(api, 'pageEntries', pageEntries);
      _.set(prevSchema.models, apiPath, api);
    });

    // Add attribute to an existing API
    sameApisAttrToAdd.map(attrPath => {
      const attr = _.get(schema.models, attrPath);
      _.set(prevSchema.models, attrPath, attr);

      // Add the field in the editDisplay object
      const path = getEditDisplayAvailableFieldsPath(attrPath);
      const availableAttrToAdd = _.get(schema.models, path);
      _.set(prevSchema.models, path, availableAttrToAdd);

      // Push the attr into the list
      const fieldsPath = getEditDisplayFieldsPath(attrPath);
      const currentFields = _.get(prevSchema.models, fieldsPath, []);
      currentFields.push(availableAttrToAdd.name);
      _.set(prevSchema.models, fieldsPath, currentFields);
    });

    // Update other keys
    sameApis.forEach(apiPath => {
      // This doesn't keep the prevSettings for the relations,  the user will have to reset it.
      // We might have to improve this if we want the order of the relations to be kept
      [
        'relations',
        'loadedModel',
        'associations',
        'attributes',
        ['editDisplay', 'relations'],
      ]
        .map(key => apiPath.concat(key))
        .forEach(keyPath => {
          const newValue = _.get(schema.models, keyPath);

          _.set(prevSchema.models, keyPath, newValue);
        });
    });

    // Special handler for the upload relations
    sameApisUploadRelationsToAdd.forEach(attrPath => {
      const attr = _.get(schema.models, attrPath);
      _.set(prevSchema.models, attrPath, attr);

      const fieldsPath = [..._.take(attrPath, attrPath.length - 2), 'fields'];
      const currentFields = _.get(prevSchema.models, fieldsPath, []);
      currentFields.push(attr.name);
      _.set(prevSchema.models, fieldsPath, currentFields);
    });

    schemaApis.map(model => {
      const isPlugin = model.includes('plugins.');
      _.set(
        prevSchema.models[model],
        'info',
        _.get(!isPlugin ? strapi.models[model] : strapi[model], 'info')
      );
      _.set(
        prevSchema.models[model],
        'options',
        _.get(!isPlugin ? strapi.models[model] : strapi[model], 'options')
      );
    });

    await pluginStore.set({ key: 'schema', value: prevSchema });
  } catch (err) {
    console.log('error', err); // eslint-disable-line no-console
  }

  cb();
};<|MERGE_RESOLUTION|>--- conflicted
+++ resolved
@@ -5,12 +5,8 @@
   getApisKeys,
   getApisUploadRelations,
   getEditDisplayAvailableFieldsPath,
-<<<<<<< HEAD
-  getEditDisplayFieldsPath,
-=======
   getEditDisplayDisplayedField,
   getEditDisplayFieldsPath
->>>>>>> 9c328799
 } = require('./utils/getters');
 const splitted = str => str.split('.');
 const pickData = model =>
