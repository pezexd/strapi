--- conflicted
+++ resolved
@@ -12,7 +12,8 @@
 const mongooseUtils = require('mongoose/lib/utils');
 
 // Strapi helpers for models.
-const { models: utilsModels } = require('strapi-utils');
+const { models: utilsModels }  = require('strapi-utils');
+
 
 // Local helpers.
 const utils = require('./utils/');
@@ -26,100 +27,6 @@
 /* eslint-disable no-case-declarations */
 /* eslint-disable no-const-assign */
 /* eslint-disable no-unused-vars */
-<<<<<<< HEAD
-module.exports = function(strapi) {
-  const hook = _.merge(
-    {
-      /**
-       * Default options
-       */
-
-      defaults: {
-        defaultConnection: 'default',
-        host: 'localhost',
-        port: 27017,
-        database: 'strapi',
-        authenticationDatabase: '',
-        ssl: false,
-        debug: false,
-      },
-
-      /**
-       * Initialize the hook
-       */
-
-      initialize: cb =>
-        _.forEach(
-          _.pickBy(strapi.config.connections, { connector: 'strapi-hook-mongoose' }),
-          async (connection, connectionName) => {
-            const instance = new Mongoose();
-            const { uri, host, port, username, password, database, srv } = _.defaults(
-              connection.settings,
-              strapi.config.hook.settings.mongoose,
-            );
-            const uriOptions = uri ? url.parse(uri, true).query : {};
-            const { authenticationDatabase, ssl, debug } = _.defaults(
-              connection.options,
-              uriOptions,
-              strapi.config.hook.settings.mongoose,
-            );
-            const isSrv = srv === 'true';
-
-            // Connect to mongo database
-            const connectOptions = {};
-            const options = {};
-
-            if (!_.isEmpty(username)) {
-              connectOptions.user = username;
-
-              if (!_.isEmpty(password)) {
-                connectOptions.pass = password;
-              }
-            }
-
-            if (!_.isEmpty(authenticationDatabase)) {
-              connectOptions.authSource = authenticationDatabase;
-            }
-
-            connectOptions.ssl = ssl === true || ssl === 'true';
-            connectOptions.useNewUrlParser = true;
-            connectOptions.dbName = database;
-
-            options.debug = debug === true || debug === 'true';
-
-            try {
-              await instance.connect(
-                uri ||
-                  `mongodb${isSrv ? '+srv' : ''}://${username}:${password}@${host}${
-                    !isSrv ? ':' + port : ''
-                  }/`,
-                connectOptions,
-              );
-            } catch ({ message }) {
-              const errMsg = message.includes(`:${port}`)
-                ? 'Make sure your MongoDB database is running...'
-                : message;
-              return cb(errMsg);
-            }
-
-            Object.keys(options, key => instance.set(key, options[key]));
-
-            const mountModels = (models, target, plugin = false) => {
-              if (!target) return;
-
-              const loadedAttributes = _.after(_.size(models), () => {
-                _.forEach(models, (definition, model) => {
-                  try {
-                    let collection =
-                      strapi.config.hook.settings.mongoose.collections[
-                        mongooseUtils.toCollectionName(definition.globalName)
-                      ];
-
-                    // Set the default values to model settings.
-                    _.defaults(definition, {
-                      primaryKey: '_id',
-                    });
-=======
 module.exports = function (strapi) {
   const hook = _.merge({
 
@@ -177,497 +84,453 @@
           `mongodb${isSrv ? '+srv' : ''}://${username}:${password}@${host}${ !isSrv ? ':' + port : '' }/`,
            connectOptions
         );
->>>>>>> 34a4f313
-
-                    // Initialize lifecycle callbacks.
-                    const preLifecycle = {
-                      validate: 'beforeCreate',
-                      findOneAndUpdate: 'beforeUpdate',
-                      findOneAndRemove: 'beforeDestroy',
-                      remove: 'beforeDestroy',
-                      update: 'beforeUpdate',
-                      find: 'beforeFetchAll',
-                      findOne: 'beforeFetch',
-                      save: 'beforeSave',
-                    };
-
-                    /*
-                Override populate path for polymorphic association.
-
-                It allows us to make Upload.find().populate('related')
-                instead of Upload.find().populate('related.item')
-              */
-
-                    const morphAssociations = definition.associations.filter(
-                      association => association.nature.toLowerCase().indexOf('morph') !== -1,
-                    );
-
-                    if (morphAssociations.length > 0) {
-                      morphAssociations.forEach(association => {
-                        Object.keys(preLifecycle)
-                          .filter(key => key.indexOf('find') !== -1)
-                          .forEach(key => {
-                            collection.schema.pre(key, function(next) {
-                              if (
-                                this._mongooseOptions.populate &&
-                                this._mongooseOptions.populate[association.alias]
-                              ) {
-                                if (
-                                  association.nature === 'oneToManyMorph' ||
-                                  association.nature === 'manyToManyMorph'
-                                ) {
-                                  this._mongooseOptions.populate[association.alias].match = {
-                                    [`${association.via}.${association.filter}`]: association.alias,
-                                    [`${association.via}.kind`]: definition.globalId,
-                                  };
-
-                                  // Select last related to an entity.
-                                  this._mongooseOptions.populate[association.alias].options = {
-                                    sort: '-createdAt',
-                                  };
-                                } else {
-                                  this._mongooseOptions.populate[association.alias].path = `${
-                                    association.alias
-                                  }.ref`;
-                                }
+
+        for (let key in options) {
+          instance.set(key, options[key]);
+        }
+
+        // Handle error
+        instance.connection.on('error', error => {
+          if (error.message.indexOf(`:${port}`)) {
+            return cb('Make sure your MongoDB database is running...');
+          }
+
+          cb(error);
+        });
+
+        // Handle success
+        instance.connection.on('open', () => {
+          const mountModels = (models, target, plugin = false) => {
+            if (!target) return;
+
+            const loadedAttributes = _.after(_.size(models), () => {
+              _.forEach(models, (definition, model) => {
+                try {
+                  let collection = strapi.config.hook.settings.mongoose.collections[mongooseUtils.toCollectionName(definition.globalName)];
+
+                  // Set the default values to model settings.
+                  _.defaults(definition, {
+                    primaryKey: '_id'
+                  });
+
+                  // Initialize lifecycle callbacks.
+                  const preLifecycle = {
+                    validate: 'beforeCreate',
+                    findOneAndUpdate: 'beforeUpdate',
+                    findOneAndRemove: 'beforeDestroy',
+                    remove: 'beforeDestroy',
+                    update: 'beforeUpdate',
+                    find: 'beforeFetchAll',
+                    findOne: 'beforeFetch',
+                    save: 'beforeSave'
+                  };
+
+                  /*
+                    Override populate path for polymorphic association.
+
+                    It allows us to make Upload.find().populate('related')
+                    instead of Upload.find().populate('related.item')
+                  */
+
+                  const morphAssociations = definition.associations.filter(association => association.nature.toLowerCase().indexOf('morph') !== -1);
+
+                  if (morphAssociations.length > 0) {
+                    morphAssociations.forEach(association => {
+                      Object.keys(preLifecycle)
+                        .filter(key => key.indexOf('find') !== -1)
+                        .forEach(key => {
+                          collection.schema.pre(key,  function (next) {
+                            if (this._mongooseOptions.populate && this._mongooseOptions.populate[association.alias]) {
+                              if (association.nature === 'oneToManyMorph' || association.nature === 'manyToManyMorph') {
+                                this._mongooseOptions.populate[association.alias].match = {
+                                  [`${association.via}.${association.filter}`]: association.alias,
+                                  [`${association.via}.kind`]: definition.globalId
+                                };
+
+                                // Select last related to an entity.
+                                this._mongooseOptions.populate[association.alias].options = {
+                                  sort: '-createdAt'
+                                };
+                              } else {
+                                this._mongooseOptions.populate[association.alias].path = `${association.alias}.ref`;
                               }
-                              next();
-                            });
+                            }
+                            next();
                           });
+                        });
+                    });
+                  }
+
+                  _.forEach(preLifecycle, (fn, key) => {
+                    if (_.isFunction(target[model.toLowerCase()][fn])) {
+                      collection.schema.pre(key, function (next) {
+                        target[model.toLowerCase()][fn](this).then(next).catch(err => strapi.log.error(err));
                       });
                     }
-
-                    _.forEach(preLifecycle, (fn, key) => {
-                      if (_.isFunction(target[model.toLowerCase()][fn])) {
-                        collection.schema.pre(key, function(next) {
-                          target[model.toLowerCase()]
-                            [fn](this)
-                            .then(next)
-                            .catch(err => strapi.log.error(err));
+                  });
+
+                  const postLifecycle = {
+                    validate: 'afterCreate',
+                    findOneAndRemove: 'afterDestroy',
+                    remove: 'afterDestroy',
+                    update: 'afterUpdate',
+                    find: 'afterFetchAll',
+                    findOne: 'afterFetch',
+                    save: 'afterSave'
+                  };
+
+                  // Mongoose doesn't allow post 'remove' event on model.
+                  // See https://github.com/Automattic/mongoose/issues/3054
+                  _.forEach(postLifecycle, (fn, key) => {
+                    if (_.isFunction(target[model.toLowerCase()][fn])) {
+                      collection.schema.post(key, function (doc, next) {
+                        target[model.toLowerCase()][fn](this, doc).then(next).catch(err => strapi.log.error(err));
+                      });
+                    }
+                  });
+
+                  // Add virtual key to provide populate and reverse populate
+                  _.forEach(_.pickBy(definition.loadedModel, model => {
+                    return model.type === 'virtual';
+                  }), (value, key) => {
+                    collection.schema.virtual(key.replace('_v', ''), {
+                      ref: value.ref,
+                      localField: '_id',
+                      foreignField: value.via,
+                      justOne: value.justOne || false
+                    });
+                  });
+
+                  collection.schema.set('timestamps', _.get(definition, 'options.timestamps') === true);
+                  collection.schema.set('minimize', _.get(definition, 'options.minimize', false) === true);
+
+                  collection.schema.options.toObject = collection.schema.options.toJSON = {
+                    virtuals: true,
+                    transform: function (doc, returned, opts) {
+                      // Remover $numberDecimal nested property.
+                      Object.keys(returned)
+                        .filter(key => returned[key] instanceof mongoose.Types.Decimal128)
+                        .forEach((key, index) => {
+                          // Parse to float number.
+                          returned[key] = parseFloat(returned[key].toString());
                         });
-                      }
-                    });
-
-                    const postLifecycle = {
-                      validate: 'afterCreate',
-                      findOneAndRemove: 'afterDestroy',
-                      remove: 'afterDestroy',
-                      update: 'afterUpdate',
-                      find: 'afterFetchAll',
-                      findOne: 'afterFetch',
-                      save: 'afterSave',
-                    };
-
-                    // Mongoose doesn't allow post 'remove' event on model.
-                    // See https://github.com/Automattic/mongoose/issues/3054
-                    _.forEach(postLifecycle, (fn, key) => {
-                      if (_.isFunction(target[model.toLowerCase()][fn])) {
-                        collection.schema.post(key, function(doc, next) {
-                          target[model.toLowerCase()]
-                            [fn](this, doc)
-                            .then(next)
-                            .catch(err => strapi.log.error(err));
-                        });
-                      }
-                    });
-
-                    // Add virtual key to provide populate and reverse populate
-                    _.forEach(
-                      _.pickBy(definition.loadedModel, model => {
-                        return model.type === 'virtual';
-                      }),
-                      (value, key) => {
-                        collection.schema.virtual(key.replace('_v', ''), {
-                          ref: value.ref,
-                          localField: '_id',
-                          foreignField: value.via,
-                          justOne: value.justOne || false,
-                        });
-                      },
-                    );
-
-                    collection.schema.set('timestamps', _.get(definition, 'options.timestamps') === true);
-                    collection.schema.set('minimize', _.get(definition, 'options.minimize', false) === true);
-
-                    collection.schema.options.toObject = collection.schema.options.toJSON = {
-                      virtuals: true,
-                      transform: function(doc, returned, opts) {
-                        // Remover $numberDecimal nested property.
-                        Object.keys(returned)
-                          .filter(key => returned[key] instanceof mongoose.Types.Decimal128)
-                          .forEach((key, index) => {
-                            // Parse to float number.
-                            returned[key] = parseFloat(returned[key].toString());
-                          });
-
-                        morphAssociations.forEach(association => {
-                          if (
-                            Array.isArray(returned[association.alias]) &&
-                            returned[association.alias].length > 0
-                          ) {
-                            // Reformat data by bypassing the many-to-many relationship.
-                            switch (association.nature) {
-                              case 'oneMorphToOne':
-                                returned[association.alias] = returned[association.alias][0].ref;
-                                break;
-                              case 'manyMorphToMany':
-                              case 'manyMorphToOne':
-                                returned[association.alias] = returned[association.alias].map(obj => obj.ref);
-                                break;
-                              default:
-                            }
+
+                      morphAssociations.forEach(association => {
+                        if (Array.isArray(returned[association.alias]) && returned[association.alias].length > 0) {
+                          // Reformat data by bypassing the many-to-many relationship.
+                          switch (association.nature) {
+                            case 'oneMorphToOne':
+                              returned[association.alias] = returned[association.alias][0].ref;
+                              break;
+                            case 'manyMorphToMany':
+                            case 'manyMorphToOne':
+
+                              returned[association.alias] = returned[association.alias].map(obj => obj.ref);
+                              break;
+                            default:
+
                           }
-                        });
-                      },
-                    };
-
-                    // Instantiate model.
-                    const Model = instance.model(
-                      definition.globalId,
-                      collection.schema,
-                      definition.collectionName,
-                    );
-
-                    if (!plugin) {
-                      global[definition.globalName] = Model;
+                        }
+                      });
                     }
-
-                    // Expose ORM functions through the `target` object.
-                    target[model] = _.assign(Model, target[model]);
-
-                    // Push attributes to be aware of model schema.
-                    target[model]._attributes = definition.attributes;
-                    target[model].updateRelations = relations.update;
-                  } catch (err) {
-                    strapi.log.error('Impossible to register the `' + model + '` model.');
-                    strapi.log.error(err);
-                    strapi.stop();
-                  }
-                });
-              });
-
-              // Parse every authenticated model.
-              _.forEach(models, (definition, model) => {
-                definition.globalName = _.upperFirst(_.camelCase(definition.globalId));
-
-                // Make sure the model has a connection.
-                // If not, use the default connection.
-                if (_.isEmpty(definition.connection)) {
-                  definition.connection = strapi.config.currentEnvironment.database.defaultConnection;
-                }
-
-                // Make sure this connection exists.
-                if (!_.has(strapi.config.connections, definition.connection)) {
-                  strapi.log.error(
-                    'The connection `' +
-                      definition.connection +
-                      '` specified in the `' +
-                      model +
-                      '` model does not exist.',
-                  );
+                  };
+
+                  // Instantiate model.
+                  const Model = instance.model(definition.globalId, collection.schema, definition.collectionName);
+
+                  if (!plugin) {
+                    global[definition.globalName] = Model;
+                  }
+
+                  // Expose ORM functions through the `target` object.
+                  target[model] = _.assign(Model, target[model]);
+
+                  // Push attributes to be aware of model schema.
+                  target[model]._attributes = definition.attributes;
+                  target[model].updateRelations = relations.update;
+                } catch (err) {
+                  strapi.log.error('Impossible to register the `' + model + '` model.');
+                  strapi.log.error(err);
                   strapi.stop();
                 }
-
-                // Add some informations about ORM & client connection
-                definition.orm = 'mongoose';
-                definition.client = _.get(strapi.config.connections[definition.connection], 'client');
-                definition.associations = [];
-
-                // Register the final model for Mongoose.
-                definition.loadedModel = _.cloneDeep(definition.attributes);
-
-                // Initialize the global variable with the
-                // capitalized model name.
-                if (!plugin) {
-                  global[definition.globalName] = {};
+              });
+            });
+
+            // Parse every authenticated model.
+            _.forEach(models, (definition, model) => {
+              definition.globalName = _.upperFirst(_.camelCase(definition.globalId));
+
+              // Make sure the model has a connection.
+              // If not, use the default connection.
+              if (_.isEmpty(definition.connection)) {
+                definition.connection = strapi.config.currentEnvironment.database.defaultConnection;
+              }
+
+              // Make sure this connection exists.
+              if (!_.has(strapi.config.connections, definition.connection)) {
+                strapi.log.error('The connection `' + definition.connection + '` specified in the `' + model + '` model does not exist.');
+                strapi.stop();
+              }
+
+              // Add some informations about ORM & client connection
+              definition.orm = 'mongoose';
+              definition.client = _.get(strapi.config.connections[definition.connection], 'client');
+              definition.associations = [];
+
+              // Register the final model for Mongoose.
+              definition.loadedModel = _.cloneDeep(definition.attributes);
+
+              // Initialize the global variable with the
+              // capitalized model name.
+              if (!plugin) {
+                global[definition.globalName] = {};
+              }
+
+              if (_.isEmpty(definition.attributes)) {
+                // Generate empty schema
+                _.set(strapi.config.hook.settings.mongoose, 'collections.' + mongooseUtils.toCollectionName(definition.globalName) + '.schema', new instance.Schema({}));
+
+                return loadedAttributes();
+              }
+
+              // Call this callback function after we are done parsing
+              // all attributes for relationships-- see below.
+              const done = _.after(_.size(definition.attributes), () => {
+                // Generate schema without virtual populate
+                const schema = new instance.Schema(_.omitBy(definition.loadedModel, model => {
+                  return model.type === 'virtual';
+                }));
+
+                _.set(strapi.config.hook.settings.mongoose, 'collections.' + mongooseUtils.toCollectionName(definition.globalName) + '.schema', schema);
+
+                loadedAttributes();
+              });
+
+              // Add every relationships to the loaded model for Bookshelf.
+              // Basic attributes don't need this-- only relations.
+              _.forEach(definition.attributes, (details, name) => {
+                const verbose = _.get(utilsModels.getNature(details, name, undefined, model.toLowerCase()), 'verbose') || '';
+
+                // Build associations key
+                utilsModels.defineAssociations(model.toLowerCase(), definition, details, name);
+
+                if (_.isEmpty(verbose)) {
+                  definition.loadedModel[name].type = utils(instance).convertType(details.type);
                 }
 
-                if (_.isEmpty(definition.attributes)) {
-                  // Generate empty schema
-                  _.set(
-                    strapi.config.hook.settings.mongoose,
-                    'collections.' + mongooseUtils.toCollectionName(definition.globalName) + '.schema',
-                    new instance.Schema({}),
-                  );
-
-                  return loadedAttributes();
-                }
-
-                // Call this callback function after we are done parsing
-                // all attributes for relationships-- see below.
-                const done = _.after(_.size(definition.attributes), () => {
-                  // Generate schema without virtual populate
-                  const schema = new instance.Schema(
-                    _.omitBy(definition.loadedModel, model => {
-                      return model.type === 'virtual';
-                    }),
-                  );
-
-                  _.set(
-                    strapi.config.hook.settings.mongoose,
-                    'collections.' + mongooseUtils.toCollectionName(definition.globalName) + '.schema',
-                    schema,
-                  );
-
-                  loadedAttributes();
-                });
-
-                // Add every relationships to the loaded model for Bookshelf.
-                // Basic attributes don't need this-- only relations.
-                _.forEach(definition.attributes, (details, name) => {
-                  const verbose =
-                    _.get(utilsModels.getNature(details, name, undefined, model.toLowerCase()), 'verbose') ||
-                    '';
-
-                  // Build associations key
-                  utilsModels.defineAssociations(model.toLowerCase(), definition, details, name);
-
-                  if (_.isEmpty(verbose)) {
-                    definition.loadedModel[name].type = utils(instance).convertType(details.type);
-                  }
-
-                  switch (verbose) {
-                    case 'hasOne': {
-                      const ref = details.plugin
-                        ? strapi.plugins[details.plugin].models[details.model].globalId
-                        : strapi.models[details.model].globalId;
-
-                      definition.loadedModel[name] = {
-                        type: instance.Schema.Types.ObjectId,
-                        ref,
-                      };
-                      break;
-                    }
-                    case 'hasMany': {
-                      const FK = _.find(definition.associations, { alias: name });
-                      const ref = details.plugin
-                        ? strapi.plugins[details.plugin].models[details.collection].globalId
-                        : strapi.models[details.collection].globalId;
-
-                      if (FK) {
-                        definition.loadedModel[name] = {
-                          type: 'virtual',
-                          ref,
-                          via: FK.via,
-                          justOne: false,
-                        };
-
-                        // Set this info to be able to see if this field is a real database's field.
-                        details.isVirtual = true;
-                      } else {
-                        definition.loadedModel[name] = [
-                          {
-                            type: instance.Schema.Types.ObjectId,
-                            ref,
-                          },
-                        ];
-                      }
-                      break;
-                    }
-                    case 'belongsTo': {
-                      const FK = _.find(definition.associations, { alias: name });
-                      const ref = details.plugin
-                        ? strapi.plugins[details.plugin].models[details.model].globalId
-                        : strapi.models[details.model].globalId;
-
-                      if (
-                        FK &&
-                        FK.nature !== 'oneToOne' &&
-                        FK.nature !== 'manyToOne' &&
-                        FK.nature !== 'oneWay' &&
-                        FK.nature !== 'oneToMorph'
-                      ) {
-                        definition.loadedModel[name] = {
-                          type: 'virtual',
-                          ref,
-                          via: FK.via,
-                          justOne: true,
-                        };
-
-                        // Set this info to be able to see if this field is a real database's field.
-                        details.isVirtual = true;
-                      } else {
-                        definition.loadedModel[name] = {
-                          type: instance.Schema.Types.ObjectId,
-                          ref,
-                        };
-                      }
-
-                      break;
-                    }
-                    case 'belongsToMany': {
-                      const FK = _.find(definition.associations, { alias: name });
-                      const ref = details.plugin
-                        ? strapi.plugins[details.plugin].models[details.collection].globalId
-                        : strapi.models[details.collection].globalId;
-
-                      // One-side of the relationship has to be a virtual field to be bidirectional.
-                      if ((FK && _.isUndefined(FK.via)) || details.dominant !== true) {
-                        definition.loadedModel[name] = {
-                          type: 'virtual',
-                          ref,
-                          via: FK.via,
-                        };
-
-                        // Set this info to be able to see if this field is a real database's field.
-                        details.isVirtual = true;
-                      } else {
-                        definition.loadedModel[name] = [
-                          {
-                            type: instance.Schema.Types.ObjectId,
-                            ref,
-                          },
-                        ];
-                      }
-                      break;
-                    }
-                    case 'morphOne': {
-                      const FK = _.find(definition.associations, { alias: name });
-                      const ref = details.plugin
-                        ? strapi.plugins[details.plugin].models[details.model].globalId
-                        : strapi.models[details.model].globalId;
-
+                switch (verbose) {
+                  case 'hasOne': {
+                    const ref = details.plugin ? strapi.plugins[details.plugin].models[details.model].globalId : strapi.models[details.model].globalId;
+
+                    definition.loadedModel[name] = {
+                      type: instance.Schema.Types.ObjectId,
+                      ref
+                    };
+                    break;
+                  }
+                  case 'hasMany': {
+                    const FK = _.find(definition.associations, {alias: name});
+                    const ref = details.plugin ? strapi.plugins[details.plugin].models[details.collection].globalId : strapi.models[details.collection].globalId;
+
+                    if (FK) {
                       definition.loadedModel[name] = {
                         type: 'virtual',
                         ref,
-                        via: `${FK.via}.ref`,
-                        justOne: true,
+                        via: FK.via,
+                        justOne: false
                       };
 
                       // Set this info to be able to see if this field is a real database's field.
                       details.isVirtual = true;
-                      break;
+                    } else {
+                      definition.loadedModel[name] = [{
+                        type: instance.Schema.Types.ObjectId,
+                        ref
+                      }];
                     }
-                    case 'morphMany': {
-                      const FK = _.find(definition.associations, { alias: name });
-                      const ref = details.plugin
-                        ? strapi.plugins[details.plugin].models[details.collection].globalId
-                        : strapi.models[details.collection].globalId;
-
+                    break;
+                  }
+                  case 'belongsTo': {
+                    const FK = _.find(definition.associations, {alias: name});
+                    const ref = details.plugin ? strapi.plugins[details.plugin].models[details.model].globalId : strapi.models[details.model].globalId;
+
+                    if (FK && FK.nature !== 'oneToOne' && FK.nature !== 'manyToOne' && FK.nature !== 'oneWay' && FK.nature !== 'oneToMorph') {
                       definition.loadedModel[name] = {
                         type: 'virtual',
                         ref,
-                        via: `${FK.via}.ref`,
+                        via: FK.via,
+                        justOne: true
                       };
 
                       // Set this info to be able to see if this field is a real database's field.
                       details.isVirtual = true;
-                      break;
+                    } else {
+                      definition.loadedModel[name] = {
+                        type: instance.Schema.Types.ObjectId,
+                        ref
+                      };
                     }
-                    case 'belongsToMorph': {
+
+                    break;
+                  }
+                  case 'belongsToMany': {
+                    const FK = _.find(definition.associations, {alias: name});
+                    const ref = details.plugin ? strapi.plugins[details.plugin].models[details.collection].globalId : strapi.models[details.collection].globalId;
+
+                    // One-side of the relationship has to be a virtual field to be bidirectional.
+                    if ((FK && _.isUndefined(FK.via)) || details.dominant !== true) {
                       definition.loadedModel[name] = {
-                        kind: String,
-                        [details.filter]: String,
-                        ref: {
-                          type: instance.Schema.Types.ObjectId,
-                          refPath: `${name}.kind`,
-                        },
+                        type: 'virtual',
+                        ref,
+                        via: FK.via
                       };
-                      break;
+
+                      // Set this info to be able to see if this field is a real database's field.
+                      details.isVirtual = true;
+                    } else {
+                      definition.loadedModel[name] = [{
+                        type: instance.Schema.Types.ObjectId,
+                        ref
+                      }];
                     }
-                    case 'belongsToManyMorph': {
-                      definition.loadedModel[name] = [
-                        {
-                          kind: String,
-                          [details.filter]: String,
-                          ref: {
-                            type: instance.Schema.Types.ObjectId,
-                            refPath: `${name}.kind`,
-                          },
-                        },
-                      ];
-                      break;
-                    }
-                    default:
-                      break;
-                  }
-
-                  done();
-                });
+                    break;
+                  }
+                  case 'morphOne': {
+                    const FK = _.find(definition.associations, {alias: name});
+                    const ref = details.plugin ? strapi.plugins[details.plugin].models[details.model].globalId : strapi.models[details.model].globalId;
+
+                    definition.loadedModel[name] = {
+                      type: 'virtual',
+                      ref,
+                      via: `${FK.via}.ref`,
+                      justOne: true
+                    };
+
+                    // Set this info to be able to see if this field is a real database's field.
+                    details.isVirtual = true;
+                    break;
+                  }
+                  case 'morphMany': {
+                    const FK = _.find(definition.associations, {alias: name});
+                    const ref = details.plugin ? strapi.plugins[details.plugin].models[details.collection].globalId : strapi.models[details.collection].globalId;
+
+                    definition.loadedModel[name] = {
+                      type: 'virtual',
+                      ref,
+                      via: `${FK.via}.ref`
+                    };
+
+                    // Set this info to be able to see if this field is a real database's field.
+                    details.isVirtual = true;
+                    break;
+                  }
+                  case 'belongsToMorph': {
+                    definition.loadedModel[name] = {
+                      kind: String,
+                      [details.filter]: String,
+                      ref: {
+                        type: instance.Schema.Types.ObjectId,
+                        refPath: `${name}.kind`
+                      }
+                    };
+                    break;
+                  }
+                  case 'belongsToManyMorph': {
+                    definition.loadedModel[name] = [{
+                      kind: String,
+                      [details.filter]: String,
+                      ref: {
+                        type: instance.Schema.Types.ObjectId,
+                        refPath: `${name}.kind`
+                      }
+                    }];
+                    break;
+                  }
+                  default:
+                    break;
+                }
+
+                done();
               });
-            };
-
-            // Mount `./api` models.
-            mountModels(_.pickBy(strapi.models, { connection: connectionName }), strapi.models);
-
-            // Mount `./plugins` models.
-            _.forEach(strapi.plugins, (plugin, name) => {
-              mountModels(
-                _.pickBy(strapi.plugins[name].models, { connection: connectionName }),
-                plugin.models,
-                name,
-              );
             });
-
-            cb();
-          },
-        ),
-
-      getQueryParams: (value, type, key) => {
-        const result = {};
-
-        switch (type) {
-          case '=':
-            result.key = `where.${key}`;
-            result.value = value;
-            break;
-          case '_ne':
-            result.key = `where.${key}.$ne`;
-            result.value = value;
-            break;
-          case '_lt':
-            result.key = `where.${key}.$lt`;
-            result.value = value;
-            break;
-          case '_gt':
-            result.key = `where.${key}.$gt`;
-            result.value = value;
-            break;
-          case '_lte':
-            result.key = `where.${key}.$lte`;
-            result.value = value;
-            break;
-          case '_gte':
-            result.key = `where.${key}.$gte`;
-            result.value = value;
-            break;
-          case '_sort':
-            result.key = `sort`;
-            result.value = _.toLower(value) === 'desc' ? '-' : '';
-            result.value += key;
-            break;
-          case '_start':
-            result.key = `start`;
-            result.value = parseFloat(value);
-            break;
-          case '_limit':
-            result.key = `limit`;
-            result.value = parseFloat(value);
-            break;
-          case '_contains':
-            result.key = `where.${key}`;
-            result.value = {
-              $regex: value,
-              $options: 'i',
-            };
-            break;
-          case '_containss':
-            result.key = `where.${key}.$regex`;
-            result.value = value;
-            break;
-          case '_in':
-            result.key = `where.${key}.$in`;
-            result.value = value;
-            break;
-          default:
-            result = undefined;
-        }
-
-        return result;
-      },
+          };
+
+          // Mount `./api` models.
+          mountModels(_.pickBy(strapi.models, { connection: connectionName }), strapi.models);
+
+          // Mount `./plugins` models.
+          _.forEach(strapi.plugins, (plugin, name) => {
+            mountModels(_.pickBy(strapi.plugins[name].models, { connection: connectionName }), plugin.models, name);
+          });
+
+          cb();
+        });
+      });
     },
-    relations,
-  );
+
+    getQueryParams: (value, type, key) => {
+      const result = {};
+
+      switch (type) {
+        case '=':
+          result.key = `where.${key}`;
+          result.value = value;
+          break;
+        case '_ne':
+          result.key = `where.${key}.$ne`;
+          result.value = value;
+          break;
+        case '_lt':
+          result.key = `where.${key}.$lt`;
+          result.value = value;
+          break;
+        case '_gt':
+          result.key = `where.${key}.$gt`;
+          result.value = value;
+          break;
+        case '_lte':
+          result.key = `where.${key}.$lte`;
+          result.value = value;
+          break;
+        case '_gte':
+          result.key = `where.${key}.$gte`;
+          result.value = value;
+          break;
+        case '_sort':
+          result.key = `sort`;
+          result.value = (_.toLower(value) === 'desc') ? '-' : '';
+          result.value += key;
+          break;
+        case '_start':
+          result.key = `start`;
+          result.value = parseFloat(value);
+          break;
+        case '_limit':
+          result.key = `limit`;
+          result.value = parseFloat(value);
+          break;
+        case '_contains':
+          result.key = `where.${key}`;
+          result.value = {
+            $regex: value,
+            $options: 'i',
+          };
+          break;
+        case '_containss':
+          result.key = `where.${key}.$regex`;
+          result.value = value;
+          break;
+        case '_in':
+          result.key = `where.${key}.$in`;
+          result.value = value;
+          break;
+        default:
+          result = undefined;
+      }
+
+      return result;
+    }
+  }, relations);
 
   return hook;
 };