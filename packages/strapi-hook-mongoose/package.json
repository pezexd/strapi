--- conflicted
+++ resolved
@@ -1,10 +1,6 @@
 {
   "name": "strapi-hook-mongoose",
-<<<<<<< HEAD
-  "version": "3.0.0-beta.11",
-=======
   "version": "3.0.0-beta.13",
->>>>>>> da5d02fb
   "description": "Mongoose hook for the Strapi framework",
   "homepage": "http://strapi.io",
   "keywords": [
@@ -23,11 +19,7 @@
     "mongoose": "^5.5.9",
     "mongoose-float": "^1.0.4",
     "pluralize": "^7.0.0",
-<<<<<<< HEAD
-    "strapi-utils": "3.0.0-beta.11"
-=======
     "strapi-utils": "3.0.0-beta.13"
->>>>>>> da5d02fb
   },
   "author": {
     "email": "hi@strapi.io",
@@ -49,13 +41,8 @@
     "url": "https://github.com/strapi/strapi/issues"
   },
   "engines": {
-<<<<<<< HEAD
-    "node": ">= 10.0.0",
-    "npm": ">= 6.0.0"
-=======
     "node": ">=10.0.0",
     "npm": ">=6.0.0"
->>>>>>> da5d02fb
   },
   "license": "MIT",
   "scripts": {
