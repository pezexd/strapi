'use strict';

const { join, resolve, basename } = require('path');
const os = require('os');
const crypto = require('crypto');
<<<<<<< HEAD
const uuid = require('uuid').v4;
=======
const { v4: uuidv4 } = require('uuid');
>>>>>>> b18253f8
const sentry = require('@sentry/node');
// FIXME
/* eslint-disable import/extensions */
const hasYarn = require('./utils/has-yarn');
const checkRequirements = require('./utils/check-requirements');
const { trackError, captureException } = require('./utils/usage');
const parseDatabaseArguments = require('./utils/parse-db-arguments');
const generateNew = require('./generate-new');
const checkInstallPath = require('./utils/check-install-path');
const machineID = require('./utils/machine-id');

sentry.init({
  dsn: 'https://841d2b2c9b4d4b43a4cde92794cb705a@sentry.io/1762059',
});

const generateNewApp = (projectDirectory, cliArguments) => {
  checkRequirements();

  const rootPath = resolve(projectDirectory);

  const tmpPath = join(os.tmpdir(), `strapi${crypto.randomBytes(6).toString('hex')}`);

  const useNpm = cliArguments.useNpm !== undefined;

  const scope = {
    rootPath,
    name: basename(rootPath),
    // disable quickstart run app after creation
    runQuickstartApp: cliArguments.run === false ? false : true,
    // use pacakge version as strapiVersion (all packages have the same version);
    strapiVersion: require('../package.json').version,
    debug: cliArguments.debug !== undefined,
    quick: cliArguments.quickstart,
    template: cliArguments.template,
    packageJsonStrapi: {
      template: cliArguments.template,
      starter: cliArguments.starter,
    },
    uuid: (process.env.STRAPI_UUID_PREFIX || '') + uuidv4(),
    docker: process.env.DOCKER === 'true',
    deviceId: machineID(),
    tmpPath,
    // use yarn if available and --use-npm isn't true
    useYarn: !useNpm && hasYarn(),
    installDependencies: true,
    strapiDependencies: [
      '@strapi/strapi',
      '@strapi/plugin-users-permissions',
      '@strapi/plugin-i18n',
    ],
    additionalsDependencies: {},
    useTypescript: Boolean(cliArguments.typescript),
  };

  sentry.configureScope(function(sentryScope) {
    const tags = {
      os_type: os.type(),
      os_platform: os.platform(),
      os_release: os.release(),
      strapi_version: scope.strapiVersion,
      node_version: process.version,
      docker: scope.docker,
    };

    Object.keys(tags).forEach(tag => {
      sentryScope.setTag(tag, tags[tag]);
    });
  });

  parseDatabaseArguments({ scope, args: cliArguments });
  initCancelCatcher(scope);

  return generateNew(scope).catch(error => {
    console.error(error);
    return captureException(error).then(() => {
      return trackError({ scope, error }).then(() => {
        process.exit(1);
      });
    });
  });
};

function initCancelCatcher() {
  // Create interface for windows user to let them quit the program.
  if (process.platform === 'win32') {
    const rl = require('readline').createInterface({
      input: process.stdin,
      output: process.stdout,
    });

    rl.on('SIGINT', function() {
      process.emit('SIGINT');
    });
  }

  process.on('SIGINT', () => {
    process.exit(1);
  });
}

module.exports = {
  generateNewApp,
  checkInstallPath,
};<|MERGE_RESOLUTION|>--- conflicted
+++ resolved
@@ -3,11 +3,7 @@
 const { join, resolve, basename } = require('path');
 const os = require('os');
 const crypto = require('crypto');
-<<<<<<< HEAD
-const uuid = require('uuid').v4;
-=======
 const { v4: uuidv4 } = require('uuid');
->>>>>>> b18253f8
 const sentry = require('@sentry/node');
 // FIXME
 /* eslint-disable import/extensions */
