--- conflicted
+++ resolved
@@ -239,18 +239,11 @@
                 break;
 
               case 'manyMorphToMany':
-<<<<<<< HEAD
               case 'manyMorphToOne': {
                 returned[association.alias] = returned[association.alias].map(obj =>
                   refToStrapiRef(obj)
                 );
 
-=======
-              case 'manyMorphToOne':
-                returned[association.alias] = returned[association.alias].map(obj =>
-                  refToStrapiRef(obj)
-                );
->>>>>>> 1ff48a8e
                 break;
               }
               default:
@@ -288,16 +281,6 @@
     // Instantiate model.
     const Model = instance.model(definition.globalId, schema, definition.collectionName);
 
-<<<<<<< HEAD
-    Model.on('index', error => {
-      if (error) {
-        if (error.code === 11000) {
-          strapi.log.error(
-            `Unique constraint fails, make sure to update your data and restart to apply the unique constraint.\n\t- ${error.message}`
-          );
-        } else {
-          strapi.log.error(`An index error happened, it wasn't applied.\n\t- ${error.message}`);
-=======
     // Ensure indexes are synced with the model, prevent duplicate index errors
     Model.syncIndexes(null, () => {
       Model.on('index', error => {
@@ -309,7 +292,6 @@
           } else {
             strapi.log.error(`An index error happened, it wasn't applied.\n\t- ${error.message}`);
           }
->>>>>>> 1ff48a8e
         }
       });
     });
@@ -320,15 +302,11 @@
     // Push attributes to be aware of model schema.
     target[model]._attributes = definition.attributes;
     target[model].updateRelations = relations.update;
-<<<<<<< HEAD
     target[model].deleteRelations = relations.deleteRelations;
-  });
-=======
   }
 
   // Parse every authenticated model.
   Object.keys(models).map(mountModel);
->>>>>>> 1ff48a8e
 };
 
 const createOnFetchPopulateFn = ({ morphAssociations, componentAttributes, definition }) => {
@@ -362,7 +340,6 @@
 
 const buildRelation = ({ definition, model, instance, attribute, name }) => {
   const { nature, verbose } =
-<<<<<<< HEAD
     utilsModels.getNature({
       attribute,
       attributeName: name,
@@ -381,12 +358,6 @@
   };
 
   const { ObjectId } = instance.Schema.Types;
-=======
-    utilsModels.getNature(attribute, name, undefined, model.toLowerCase()) || {};
-
-  // Build associations key
-  utilsModels.defineAssociations(model.toLowerCase(), definition, attribute, name);
->>>>>>> 1ff48a8e
 
   switch (verbose) {
     case 'hasOne': {
