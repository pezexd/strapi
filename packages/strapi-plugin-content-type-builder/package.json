{
  "name": "strapi-plugin-content-type-builder",
<<<<<<< HEAD
  "version": "3.0.0-alpha.26.1",
=======
  "version": "3.0.0-alpha.26.2",
>>>>>>> a0b6a7ce
  "description": "Strapi plugin to create content type (API).",
  "strapi": {
    "name": "Content Type Builder",
    "icon": "paint-brush",
    "description": "content-type-builder.plugin.description"
  },
  "scripts": {
    "test": "echo \"no tests yet\""
  },
  "dependencies": {
    "immutable": "^3.8.2",
    "pluralize": "^7.0.0",
<<<<<<< HEAD
    "strapi-generate": "3.0.0-alpha.26.1",
    "strapi-generate-api": "3.0.0-alpha.26.1",
    "strapi-helper-plugin": "3.0.0-alpha.26.1"
  },
  "peerDependencies": {
    "classnames": "^2.2.6",
    "immutable": "^3.8.2",
    "invariant": "^2.2.1",
    "lodash": "^4.17.11",
    "react": "^16.0.0",
    "react-dom": "^16.0.0",
    "react-intl": "^2.8.0",
    "react-redux": "^7.0.2",
    "react-router": "^5.0.0",
    "react-router-dom": "^5.0.0",
    "react-transition-group": "^2.5.0",
    "reactstrap": "^5.0.0",
    "redux": "^4.0.1",
    "redux-immutable": "^4.0.0",
    "reselect": "^3.0.1"
=======
    "strapi-generate": "3.0.0-alpha.26.2",
    "strapi-generate-api": "3.0.0-alpha.26.2"
  },
  "devDependencies": {
    "strapi-helper-plugin": "3.0.0-alpha.26.2"
>>>>>>> a0b6a7ce
  },
  "author": {
    "name": "Strapi team",
    "email": "hi@strapi.io",
    "url": "http://strapi.io"
  },
  "maintainers": [
    {
      "name": "Strapi team",
      "email": "hi@strapi.io",
      "url": "http://strapi.io"
    }
  ],
  "repository": {
    "type": "git",
    "url": "git://github.com/strapi/strapi.git"
  },
  "engines": {
    "node": ">= 10.0.0",
    "npm": ">= 6.0.0"
  },
  "license": "MIT",
  "gitHead": "c85658a19b8fef0f3164c19693a45db305dc07a9"
}<|MERGE_RESOLUTION|>--- conflicted
+++ resolved
@@ -1,10 +1,6 @@
 {
   "name": "strapi-plugin-content-type-builder",
-<<<<<<< HEAD
-  "version": "3.0.0-alpha.26.1",
-=======
   "version": "3.0.0-alpha.26.2",
->>>>>>> a0b6a7ce
   "description": "Strapi plugin to create content type (API).",
   "strapi": {
     "name": "Content Type Builder",
@@ -17,10 +13,9 @@
   "dependencies": {
     "immutable": "^3.8.2",
     "pluralize": "^7.0.0",
-<<<<<<< HEAD
-    "strapi-generate": "3.0.0-alpha.26.1",
-    "strapi-generate-api": "3.0.0-alpha.26.1",
-    "strapi-helper-plugin": "3.0.0-alpha.26.1"
+    "strapi-generate": "3.0.0-alpha.26.2",
+    "strapi-generate-api": "3.0.0-alpha.26.2",
+    "strapi-helper-plugin": "3.0.0-alpha.26.2"
   },
   "peerDependencies": {
     "classnames": "^2.2.6",
@@ -38,13 +33,6 @@
     "redux": "^4.0.1",
     "redux-immutable": "^4.0.0",
     "reselect": "^3.0.1"
-=======
-    "strapi-generate": "3.0.0-alpha.26.2",
-    "strapi-generate-api": "3.0.0-alpha.26.2"
-  },
-  "devDependencies": {
-    "strapi-helper-plugin": "3.0.0-alpha.26.2"
->>>>>>> a0b6a7ce
   },
   "author": {
     "name": "Strapi team",
