{
  "name": "@strapi/admin-test-utils",
<<<<<<< HEAD
  "version": "4.12.6",
=======
  "version": "4.12.7",
>>>>>>> fefc4a24
  "private": true,
  "description": "Test utilities for the Strapi administration panel",
  "license": "MIT",
  "author": {
    "name": "Strapi Solutions SAS",
    "email": "hi@strapi.io",
    "url": "https://strapi.io"
  },
  "maintainers": [
    {
      "name": "Strapi Solutions SAS",
      "email": "hi@strapi.io",
      "url": "https://strapi.io"
    }
  ],
  "main": "./dist/index.js",
  "types": "./dist/index.d.ts",
  "exports": {
    ".": {
      "require": "./dist/index.js"
    },
    "./after-env": {
      "require": "./dist/after-env.js"
    },
    "./environment": {
      "require": "./dist/environment.js"
    },
    "./file-mock": {
      "require": "./dist/file-mock.js"
    },
    "./global-setup": {
      "require": "./dist/global-setup.js"
    }
  },
  "dependencies": {
    "@juggle/resize-observer": "3.4.0",
    "@testing-library/jest-dom": "5.16.5",
    "jest-styled-components": "7.1.1",
    "whatwg-fetch": "3.6.2"
  },
  "devDependencies": {
<<<<<<< HEAD
    "eslint-config-custom": "4.12.6",
    "redux": "^4.2.1",
    "tsconfig": "4.12.6"
=======
    "eslint-config-custom": "4.12.7",
    "redux": "^4.2.1",
    "tsconfig": "4.12.7"
>>>>>>> fefc4a24
  },
  "peerDependencies": {
    "redux": "^4.2.1"
  },
  "scripts": {
    "build": "run -T tsc",
    "build:ts": "run -T tsc",
    "watch": "run -T tsc -w --preserveWatchOutput",
    "clean": "run -T rimraf ./dist",
    "lint": "run -T eslint ."
  },
  "engines": {
    "node": ">=16.0.0 <=20.x.x"
  }
}<|MERGE_RESOLUTION|>--- conflicted
+++ resolved
@@ -1,10 +1,6 @@
 {
   "name": "@strapi/admin-test-utils",
-<<<<<<< HEAD
-  "version": "4.12.6",
-=======
   "version": "4.12.7",
->>>>>>> fefc4a24
   "private": true,
   "description": "Test utilities for the Strapi administration panel",
   "license": "MIT",
@@ -46,15 +42,9 @@
     "whatwg-fetch": "3.6.2"
   },
   "devDependencies": {
-<<<<<<< HEAD
-    "eslint-config-custom": "4.12.6",
-    "redux": "^4.2.1",
-    "tsconfig": "4.12.6"
-=======
     "eslint-config-custom": "4.12.7",
     "redux": "^4.2.1",
     "tsconfig": "4.12.7"
->>>>>>> fefc4a24
   },
   "peerDependencies": {
     "redux": "^4.2.1"
