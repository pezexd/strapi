--- conflicted
+++ resolved
@@ -12,23 +12,13 @@
     "test": "echo \"no tests yet\""
   },
   "dependencies": {
-<<<<<<< HEAD
     "@buffetjs/core": "3.3.2-next.2",
     "@buffetjs/custom": "3.3.2-next.2",
     "@buffetjs/hooks": "3.3.2-next.2",
     "@buffetjs/icons": "3.3.2-next.2",
     "@buffetjs/styles": "3.3.2-next.2",
     "@buffetjs/utils": "3.3.2-next.2",
-    "byte-size": "^6.2.0",
-=======
-    "@buffetjs/core": "3.3.1",
-    "@buffetjs/custom": "3.3.1",
-    "@buffetjs/hooks": "3.3.1",
-    "@buffetjs/icons": "3.3.1",
-    "@buffetjs/styles": "3.3.1",
-    "@buffetjs/utils": "3.3.1",
     "byte-size": "^7.0.0",
->>>>>>> 7a851d91
     "cropperjs": "^1.5.6",
     "immer": "^7.0.14",
     "immutable": "^3.8.2",
