--- conflicted
+++ resolved
@@ -1,9 +1,5 @@
 import React, { useReducer, useState, useEffect } from 'react';
-<<<<<<< HEAD
 import { includes, toString } from 'lodash';
-=======
-import { includes } from 'lodash';
->>>>>>> 278b7084
 import { useHistory, useLocation } from 'react-router-dom';
 import { Header } from '@buffetjs/custom';
 import { useDebounce, useIsMounted } from '@buffetjs/hooks';
@@ -11,22 +7,20 @@
   HeaderSearch,
   PageFooter,
   PopUpWarning,
-<<<<<<< HEAD
   LoadingIndicatorPage,
-=======
->>>>>>> 278b7084
   useGlobalContext,
   generateFiltersFromSearch,
   generateSearchFromFilters,
   request,
   useQuery,
 } from 'strapi-helper-plugin';
-
-<<<<<<< HEAD
-import { formatFileForEditing, getRequestUrl, getTrad } from '../../utils';
-=======
-import { getRequestUrl, getTrad, generatePageFromStart, generateStartFromPage } from '../../utils';
->>>>>>> 278b7084
+import {
+  formatFileForEditing,
+  getRequestUrl,
+  getTrad,
+  generatePageFromStart,
+  generateStartFromPage,
+} from '../../utils';
 
 import Container from '../../components/Container';
 import ControlsWrapper from '../../components/ControlsWrapper';
@@ -37,16 +31,7 @@
 import List from '../../components/List';
 import ListEmpty from '../../components/ListEmpty';
 import ModalStepper from '../ModalStepper';
-<<<<<<< HEAD
-import {
-  deleteFilters,
-  generatePageFromStart,
-  generateStartFromPage,
-  getHeaderLabel,
-} from './utils';
-=======
 import { deleteFilters, generateStringParamsFromQuery, getHeaderLabel } from './utils';
->>>>>>> 278b7084
 import init from './init';
 import reducer, { initialState } from './reducer';
 
@@ -56,21 +41,14 @@
   const query = useQuery();
   const [isModalOpen, setIsModalOpen] = useState(false);
   const [isPopupOpen, setIsPopupOpen] = useState(false);
-<<<<<<< HEAD
   const [fileToEdit, setFileToEdit] = useState(null);
   const [modalInitialStep, setModalInitialStep] = useState('browse');
-=======
->>>>>>> 278b7084
   const [searchValue, setSearchValue] = useState(query.get('_q') || '');
   const { push } = useHistory();
   const { search } = useLocation();
   const isMounted = useIsMounted();
 
-<<<<<<< HEAD
   const { data, dataCount, dataToDelete, isLoading } = reducerState.toJS();
-=======
-  const { data, dataCount, dataToDelete } = reducerState.toJS();
->>>>>>> 278b7084
   const pluginName = formatMessage({ id: getTrad('plugin.name') });
   const paramsKeys = ['_limit', '_start', '_q', '_sort'];
   const debouncedSearch = useDebounce(searchValue, 300);
@@ -113,28 +91,20 @@
   };
 
   const fetchData = async () => {
-<<<<<<< HEAD
     dispatch({
       type: 'GET_DATA',
     });
 
     const dataRequestURL = getRequestUrl('files');
-
-    try {
-      const data = await request(`${dataRequestURL}${search}`, {
-=======
-    const dataRequestURL = getRequestUrl('files');
     const params = generateStringParamsFromQuery(query);
 
     try {
       const data = await request(`${dataRequestURL}?${params}`, {
->>>>>>> 278b7084
         method: 'GET',
       });
 
       return Promise.resolve(data);
     } catch (err) {
-<<<<<<< HEAD
       strapi.notification.error('notification.error');
 
       if (isMounted) {
@@ -144,15 +114,7 @@
       }
     }
 
-    return null;
-=======
-      if (isMounted) {
-        strapi.notification.error('notification.error');
-      }
-    }
-
     return [];
->>>>>>> 278b7084
   };
 
   const fetchDataCount = async () => {
@@ -239,10 +201,7 @@
 
     if (refetch) {
       fetchListData();
-<<<<<<< HEAD
       resetModalState();
-=======
->>>>>>> 278b7084
     }
   };
 
@@ -261,7 +220,6 @@
 
   const handleDeleteMedias = async () => {
     await Promise.all(dataToDelete.map(item => deleteMedia(item.id)));
-<<<<<<< HEAD
 
     dispatch({
       type: 'CLEAR_DATA_TO_DELETE',
@@ -273,15 +231,6 @@
 
   const handleModalClose = () => {
     resetModalState();
-=======
-
-    dispatch({
-      type: 'CLEAR_DATA_TO_DELETE',
-    });
-
-    setIsPopupOpen(false);
-    fetchListData();
->>>>>>> 278b7084
   };
 
   const handleSelectAll = () => {
@@ -341,15 +290,10 @@
   const areAllCheckboxesSelected =
     data.every(item => dataToDelete.find(itemToDelete => item.id === itemToDelete.id)) &&
     hasSomeCheckboxSelected;
-<<<<<<< HEAD
-
-  const selectedItems = dataToDelete.map(item => item.id);
 
   if (isLoading) {
     return <LoadingIndicatorPage />;
   }
-=======
->>>>>>> 278b7084
 
   return (
     <Container>
@@ -377,16 +321,12 @@
       </ControlsWrapper>
       {dataCount > 0 ? (
         <>
-<<<<<<< HEAD
           <List
             data={data}
             onChange={handleChangeCheck}
             onClickEditFile={handleClickEditFile}
-            selectedItems={selectedItems}
+            selectedItems={dataToDelete}
           />
-=======
-          <List data={data} onChange={handleChangeCheck} selectedItems={dataToDelete} />
->>>>>>> 278b7084
           <PageFooter
             context={{ emitEvent: () => {} }}
             count={paginationCount}
@@ -397,7 +337,6 @@
       ) : (
         <ListEmpty onClick={handleClickToggleModal} />
       )}
-<<<<<<< HEAD
       <ModalStepper
         initialFileToEdit={fileToEdit}
         initialStep={modalInitialStep}
@@ -405,20 +344,14 @@
         onClosed={handleModalClose}
         onToggle={handleClickToggleModal}
       />
-=======
-      <ModalStepper isOpen={isModalOpen} onToggle={handleClickToggleModal} />
->>>>>>> 278b7084
       <PopUpWarning
         isOpen={isPopupOpen}
         toggleModal={handleClickTogglePopup}
         popUpWarningType="danger"
         onConfirm={handleDeleteMedias}
       />
-<<<<<<< HEAD
-=======
       <Padded bottom size="sm" />
       <Padded bottom size="md" />
->>>>>>> 278b7084
     </Container>
   );
 };
