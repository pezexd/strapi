import React, { useReducer, useState, useEffect, useRef } from 'react';
import { isEqual, includes, toString } from 'lodash';
import { useHistory, useLocation } from 'react-router-dom';
import { Header } from '@buffetjs/custom';
import { useDebounce, useIsMounted } from '@buffetjs/hooks';
import {
  HeaderSearch,
  PageFooter,
  PopUpWarning,
  LoadingIndicatorPage,
  useGlobalContext,
  generateFiltersFromSearch,
  generateSearchFromFilters,
  request,
  useQuery,
} from 'strapi-helper-plugin';
import {
  formatFileForEditing,
  getRequestUrl,
  getTrad,
  generatePageFromStart,
  generateStartFromPage,
} from '../../utils';
import Container from '../../components/Container';
import ControlsWrapper from '../../components/ControlsWrapper';
import Padded from '../../components/Padded';
import SelectAll from '../../components/SelectAll';
import SortPicker from '../../components/SortPicker';
import Filters from '../../components/Filters';
import List from '../../components/List';
import ListEmpty from '../../components/ListEmpty';
import ModalStepper from '../ModalStepper';
<<<<<<< HEAD
import { deleteFilters, getHeaderLabel, generateStringParamsFromQuery } from './utils';
=======
import { generateStringParamsFromQuery, getHeaderLabel } from './utils';
>>>>>>> a97b884a
import init from './init';
import reducer, { initialState } from './reducer';

const HomePage = () => {
  const { formatMessage } = useGlobalContext();
  const [reducerState, dispatch] = useReducer(reducer, initialState, init);
  const query = useQuery();
  const [isModalOpen, setIsModalOpen] = useState(false);
  const [isPopupOpen, setIsPopupOpen] = useState(false);
  const [fileToEdit, setFileToEdit] = useState(null);
  const [shouldRefetch, setShouldRefetch] = useState(false);
  const [modalInitialStep, setModalInitialStep] = useState('browse');
  const [searchValue, setSearchValue] = useState(query.get('_q') || '');
  const { push } = useHistory();
  const { search } = useLocation();
  const isMounted = useIsMounted();

  const { data, dataCount, dataToDelete, isLoading, searchParams } = reducerState.toJS();
  const pluginName = formatMessage({ id: getTrad('plugin.name') });
  const paramsKeys = ['_limit', '_start', '_q', '_sort'];
  const debouncedSearch = useDebounce(searchValue, 300);

  useEffect(() => {
    handleChangeParams({ target: { name: '_q', value: searchValue } });
    // eslint-disable-next-line react-hooks/exhaustive-deps
  }, [debouncedSearch]);

  useEffect(() => {
    const params = generateNewSearch();

    dispatch({
      type: 'SET_PARAMS',
      params,
    });
  }, []);

  const useDeepCompareMemoize = value => {
    const ref = useRef();

    if (!isEqual(value, ref.current)) {
      ref.current = value;
    }

    return ref.current;
  };

  useEffect(() => {
    fetchListData();
  }, [useDeepCompareMemoize(searchParams)]);

  const deleteMedia = async id => {
    const requestURL = getRequestUrl(`files/${id}`);

    try {
      await request(requestURL, {
        method: 'DELETE',
      });
    } catch (err) {
      if (isMounted) {
        strapi.notification.error('notification.error');
      }
    }
  };

  const fetchListData = async () => {
    dispatch({ type: 'GET_DATA' });

    const [data, count] = await Promise.all([fetchData(), fetchDataCount()]);

    if (isMounted) {
      dispatch({
        type: 'GET_DATA_SUCCEEDED',
        data,
        count,
      });
    }
  };

  const fetchData = async () => {
    const dataRequestURL = getRequestUrl('files');
    const params = generateStringParamsFromQuery(searchParams);

    try {
      const data = await request(`${dataRequestURL}?${params}`, {
        method: 'GET',
      });

      return Promise.resolve(data);
    } catch (err) {
      if (isMounted) {
        dispatch({ type: 'GET_DATA_ERROR' });
        strapi.notification.error('notification.error');
      }
    }

    return [];
  };

  const fetchDataCount = async () => {
    const requestURL = getRequestUrl('files/count');

    try {
      const { count } = await request(requestURL, {
        method: 'GET',
      });

      return Promise.resolve(count);
    } catch (err) {
      if (isMounted) {
        dispatch({ type: 'GET_DATA_ERROR' });
        strapi.notification.error('notification.error');
      }
    }

    return null;
  };

  const getSearchParams = () => {
    const params = {};

    query.forEach((value, key) => {
      if (includes(paramsKeys, key)) {
        params[key] = value;
      }
    });

    return params;
  };

  const generateNewSearch = (updatedParams = {}) => {
    return {
      ...getSearchParams(),
      filters: generateFiltersFromSearch(search),
      ...updatedParams,
    };
  };

  const handleChangeCheck = ({ target: { name } }) => {
    dispatch({
      type: 'ON_CHANGE_DATA_TO_DELETE',
      id: name,
    });
  };

  const handleChangeListParams = ({ target: { name, value } }) => {
    if (name.includes('_page')) {
      handleChangeParams({
        target: { name: '_start', value: generateStartFromPage(value, limit) },
      });
    } else {
      handleChangeParams({ target: { name: '_limit', value } });
    }
  };

  const handleChangeParams = ({ target: { name, value } }) => {
    let updatedQueryParams;

    if (name === 'filters') {
      const filters = [...generateFiltersFromSearch(search), value];

      updatedQueryParams = generateNewSearch({ [name]: filters });
    } else {
      updatedQueryParams = generateNewSearch({ [name]: value });
    }

    const newSearch = generateSearchFromFilters(updatedQueryParams);

    dispatch({
      type: 'SET_PARAM',
      name,
      value,
    });

    push({ search: encodeURI(newSearch) });
  };

  const handleChangeSearchValue = ({ target: { value } }) => {
    setSearchValue(value);
  };

  const handleClickEditFile = id => {
    const file = formatFileForEditing(data.find(file => toString(file.id) === toString(id)));

    setFileToEdit(file);
    setModalInitialStep('edit');
    handleClickToggleModal();
  };

  const handleClearSearch = () => {
    setSearchValue('');
  };

  const handleClickToggleModal = (refetch = false) => {
    setIsModalOpen(prev => !prev);
    setShouldRefetch(refetch);
  };

  const handleClickTogglePopup = () => {
    setIsPopupOpen(prev => !prev);
  };

  const handleDeleteFilter = index => {
    const filters = generateFiltersFromSearch(search).filter(
      (filter, filterIndex) => filterIndex !== index
    );
    const updatedQueryParams = generateNewSearch({ filters });

    const newSearch = generateSearchFromFilters(updatedQueryParams);

    push({ search: encodeURI(newSearch) });
  };

  const handleDeleteMediaFromModal = async id => {
    handleClickToggleModal();

    lockAppWithOverlay();

    try {
      await deleteMedia(id);

      strapi.notification.success('notification.success.delete');

      dispatch({
        type: 'ON_DELETE_MEDIA_SUCCEEDED',
        mediaId: id,
      });
    } catch (err) {
      // Silent
    } finally {
      strapi.unlockApp();
    }
  };

  const handleDeleteMedias = async () => {
    setIsPopupOpen(false);

    lockAppWithOverlay();

    try {
      await Promise.all(dataToDelete.map(item => deleteMedia(item.id)));

      dispatch({
        type: 'CLEAR_DATA_TO_DELETE',
      });

      fetchListData();
    } catch (error) {
      // Silent
    } finally {
      strapi.unlockApp();
    }
  };

  const handleModalClose = () => {
    resetModalState();

    if (shouldRefetch) {
      fetchListData();
      setShouldRefetch(false);
    }
  };

  const handleSelectAll = () => {
    dispatch({
      type: 'TOGGLE_SELECT_ALL',
    });
  };

  const lockAppWithOverlay = () => {
    const overlayblockerParams = {
      children: <div />,
      noGradient: true,
    };

    strapi.lockApp(overlayblockerParams);
  };

  const resetModalState = () => {
    setModalInitialStep('browse');
    setFileToEdit(null);
  };

  const headerProps = {
    title: {
      label: pluginName,
    },
    content: formatMessage(
      {
        id: getTrad(getHeaderLabel(data)),
      },
      { number: dataCount }
    ),
    actions: [
      {
        disabled: dataToDelete.length === 0,
        color: 'cancel',
        // TradId from the strapi-admin package
        label: formatMessage({ id: 'app.utils.delete' }),
        onClick: () => setIsPopupOpen(true),
        type: 'button',
      },
      {
        disabled: false,
        color: 'primary',
        label: formatMessage({ id: getTrad('header.actions.upload-assets') }),
        onClick: () => handleClickToggleModal(),
        type: 'button',
      },
    ],
  };

  const limit = parseInt(query.get('_limit'), 10) || 10;
  const start = parseInt(query.get('_start'), 10) || 0;

  const params = {
    _limit: limit,
    _page: generatePageFromStart(start, limit),
  };

  const paginationCount = data.length < limit ? data.length : dataCount;

  const hasSomeCheckboxSelected = data.some(item =>
    dataToDelete.find(itemToDelete => item.id.toString() === itemToDelete.id.toString())
  );

  const areAllCheckboxesSelected =
    data.every(item =>
      dataToDelete.find(itemToDelete => item.id.toString() === itemToDelete.id.toString())
    ) && hasSomeCheckboxSelected;

  if (isLoading) {
    return <LoadingIndicatorPage />;
  }

  return (
    <Container>
      <Header {...headerProps} />
      <HeaderSearch
        label={pluginName}
        onChange={handleChangeSearchValue}
        onClear={handleClearSearch}
        placeholder={formatMessage({ id: getTrad('search.placeholder') })}
        name="_q"
        value={searchValue}
      />
      <ControlsWrapper>
        <SelectAll
          onChange={handleSelectAll}
          checked={areAllCheckboxesSelected}
          someChecked={hasSomeCheckboxSelected && !areAllCheckboxesSelected}
        />
        <SortPicker onChange={handleChangeParams} value={query.get('_sort') || null} />
        <Filters
          onChange={handleChangeParams}
          filters={generateFiltersFromSearch(search)}
          onClick={handleDeleteFilter}
        />
      </ControlsWrapper>
      {dataCount > 0 ? (
        <>
          <List
            clickable
            data={data}
            onChange={handleChangeCheck}
            onCardClick={handleClickEditFile}
            selectedItems={dataToDelete}
          />
          <PageFooter
            context={{ emitEvent: () => {} }}
            count={paginationCount}
            onChangeParams={handleChangeListParams}
            params={params}
          />
        </>
      ) : (
        <ListEmpty onClick={handleClickToggleModal} />
      )}
      <ModalStepper
        initialFileToEdit={fileToEdit}
        initialStep={modalInitialStep}
        isOpen={isModalOpen}
        onClosed={handleModalClose}
        onDeleteMedia={handleDeleteMediaFromModal}
        onToggle={handleClickToggleModal}
        refetchData={fetchListData}
      />
      <PopUpWarning
        isOpen={isPopupOpen}
        toggleModal={handleClickTogglePopup}
        popUpWarningType="danger"
        onConfirm={handleDeleteMedias}
      />
      <Padded bottom size="md" />
      <Padded bottom size="md" />
    </Container>
  );
};

export default HomePage;<|MERGE_RESOLUTION|>--- conflicted
+++ resolved
@@ -30,11 +30,7 @@
 import List from '../../components/List';
 import ListEmpty from '../../components/ListEmpty';
 import ModalStepper from '../ModalStepper';
-<<<<<<< HEAD
-import { deleteFilters, getHeaderLabel, generateStringParamsFromQuery } from './utils';
-=======
 import { generateStringParamsFromQuery, getHeaderLabel } from './utils';
->>>>>>> a97b884a
 import init from './init';
 import reducer, { initialState } from './reducer';
 
