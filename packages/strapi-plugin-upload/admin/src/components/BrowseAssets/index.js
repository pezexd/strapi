--- conflicted
+++ resolved
@@ -78,7 +78,10 @@
           title="edit"
           color="#9EA7B8"
           type="pencil"
-          onClick={() => handleGoToEditFile(id)}
+          onClick={e => {
+            e.stopPropagation();
+            handleGoToEditFile(id);
+          }}
         />
       );
 
@@ -139,22 +142,7 @@
             onCardClick={handleListCardClick}
             allowedTypes={allowedTypes}
             smallCards
-<<<<<<< HEAD
-            renderCardControl={id => (
-              <CardControl
-                small
-                title="edit"
-                color="#9EA7B8"
-                type="pencil"
-                onClick={e => {
-                  e.stopPropagation();
-                  handleGoToEditFile(id);
-                }}
-              />
-            )}
-=======
             renderCardControl={renderCardControl}
->>>>>>> a8c8efa6
           />
           <Padded left right>
             <Padded left right size="xs">
