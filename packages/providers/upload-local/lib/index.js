'use strict';

/**
 * Module dependencies
 */

// Public node modules.
const { pipeline } = require('stream');
const fs = require('fs');
const path = require('path');
const fse = require('fs-extra');
const { PayloadTooLargeError } = require('@strapi/utils').errors;

const UPLOADS_FOLDER_NAME = 'uploads';

module.exports = {
  init({ sizeLimit = 1000000 } = {}) {
    const verifySize = file => {
      if (file.size > sizeLimit) {
        throw new PayloadTooLargeError();
      }
    };

    // Ensure uploads folder exists
    const uploadPath = path.resolve(strapi.dirs.public, UPLOADS_FOLDER_NAME);
    try {
      fse.ensureDirSync(uploadPath);
    } catch (e) {
      throw new Error(
        `The upload folder (${uploadPath}) doesn't exist. Please make sure it exists.`
      );
    }

    return {
      uploadStream(file) {
        verifySize(file);

        return new Promise((resolve, reject) => {
          pipeline(
            file.stream,
            fs.createWriteStream(path.join(publicDir, `/uploads/${file.hash}${file.ext}`)),
            err => {
              if (err) {
                return reject(err);
              }

              file.url = `/uploads/${file.hash}${file.ext}`;

              resolve();
            }
          );
        });
      },
      upload(file) {
        verifySize(file);

        return new Promise((resolve, reject) => {
<<<<<<< HEAD
          // write file in public/assets folder
          fs.writeFile(path.join(uploadPath, `${file.hash}${file.ext}`), file.buffer, err => {
            if (err) {
              return reject(err);
            }
=======
          fs.writeFile(
            path.join(publicDir, `/uploads/${file.hash}${file.ext}`),
            file.buffer,
            err => {
              if (err) {
                return reject(err);
              }
>>>>>>> ec4bfad9

            file.url = `/${UPLOADS_FOLDER_NAME}/${file.hash}${file.ext}`;

            resolve();
          });
        });
      },
      delete(file) {
        return new Promise((resolve, reject) => {
          const filePath = path.join(uploadPath, `${file.hash}${file.ext}`);

          if (!fs.existsSync(filePath)) {
            return resolve("File doesn't exist");
          }

          // remove file from public/assets folder
          fs.unlink(filePath, err => {
            if (err) {
              return reject(err);
            }

            resolve();
          });
        });
      },
    };
  },
};<|MERGE_RESOLUTION|>--- conflicted
+++ resolved
@@ -38,7 +38,7 @@
         return new Promise((resolve, reject) => {
           pipeline(
             file.stream,
-            fs.createWriteStream(path.join(publicDir, `/uploads/${file.hash}${file.ext}`)),
+            fs.createWriteStream(path.join(uploadPath, `${file.hash}${file.ext}`)),
             err => {
               if (err) {
                 return reject(err);
@@ -55,21 +55,11 @@
         verifySize(file);
 
         return new Promise((resolve, reject) => {
-<<<<<<< HEAD
           // write file in public/assets folder
           fs.writeFile(path.join(uploadPath, `${file.hash}${file.ext}`), file.buffer, err => {
             if (err) {
               return reject(err);
             }
-=======
-          fs.writeFile(
-            path.join(publicDir, `/uploads/${file.hash}${file.ext}`),
-            file.buffer,
-            err => {
-              if (err) {
-                return reject(err);
-              }
->>>>>>> ec4bfad9
 
             file.url = `/${UPLOADS_FOLDER_NAME}/${file.hash}${file.ext}`;
 
