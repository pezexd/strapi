{
  "name": "@strapi/provider-upload-aws-s3",
<<<<<<< HEAD
  "version": "4.12.6",
=======
  "version": "4.12.7",
>>>>>>> fefc4a24
  "description": "AWS S3 provider for strapi upload",
  "keywords": [
    "upload",
    "aws",
    "s3",
    "strapi"
  ],
  "homepage": "https://strapi.io",
  "bugs": {
    "url": "https://github.com/strapi/strapi/issues"
  },
  "repository": {
    "type": "git",
    "url": "git://github.com/strapi/strapi.git"
  },
  "license": "SEE LICENSE IN LICENSE",
  "author": {
    "name": "Strapi Solutions SAS",
    "email": "hi@strapi.io",
    "url": "https://strapi.io"
  },
  "maintainers": [
    {
      "name": "Strapi Solutions SAS",
      "email": "hi@strapi.io",
      "url": "https://strapi.io"
    }
  ],
  "main": "./dist/index.js",
  "types": "./dist/index.d.ts",
  "files": [
    "./dist"
  ],
  "scripts": {
    "build": "run -T tsc",
    "build:ts": "run -T tsc",
    "watch": "run -T tsc -w --preserveWatchOutput",
    "clean": "run -T rimraf ./dist",
    "prepublishOnly": "yarn clean && yarn build",
    "test:unit": "run -T jest",
    "test:unit:watch": "run -T jest --watch",
    "lint": "run -T eslint ."
  },
  "dependencies": {
    "aws-sdk": "2.1437.0",
    "lodash": "4.17.21"
  },
  "devDependencies": {
    "@types/jest": "29.5.2",
<<<<<<< HEAD
    "eslint-config-custom": "4.12.6",
    "tsconfig": "4.12.6"
=======
    "eslint-config-custom": "4.12.7",
    "tsconfig": "4.12.7"
>>>>>>> fefc4a24
  },
  "engines": {
    "node": ">=16.0.0 <=20.x.x",
    "npm": ">=6.0.0"
  }
}<|MERGE_RESOLUTION|>--- conflicted
+++ resolved
@@ -1,10 +1,6 @@
 {
   "name": "@strapi/provider-upload-aws-s3",
-<<<<<<< HEAD
-  "version": "4.12.6",
-=======
   "version": "4.12.7",
->>>>>>> fefc4a24
   "description": "AWS S3 provider for strapi upload",
   "keywords": [
     "upload",
@@ -54,13 +50,8 @@
   },
   "devDependencies": {
     "@types/jest": "29.5.2",
-<<<<<<< HEAD
-    "eslint-config-custom": "4.12.6",
-    "tsconfig": "4.12.6"
-=======
     "eslint-config-custom": "4.12.7",
     "tsconfig": "4.12.7"
->>>>>>> fefc4a24
   },
   "engines": {
     "node": ">=16.0.0 <=20.x.x",
