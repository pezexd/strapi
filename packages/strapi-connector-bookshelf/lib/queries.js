'use strict';
/**
 * Implementation of model queries for bookshelf
 */

const _ = require('lodash');
const {
  convertRestQueryParams,
  buildQuery,
  models: modelUtils,
} = require('strapi-utils');

module.exports = function createQueryBuilder({ model, modelKey, strapi }) {
  /* Utils */
  // association key
  const assocKeys = model.associations.map(ast => ast.alias);
  // component keys
  const componentKeys = Object.keys(model.attributes).filter(key => {
    return ['dynamiczone', 'component'].includes(model.attributes[key].type);
  });

  const timestamps = _.get(model, ['options', 'timestamps'], []);

  // Returns an object with relation keys only to create relations in DB
  const pickRelations = values => {
    return _.pick(values, assocKeys);
  };

  // keys to exclude to get attribute keys
  const excludedKeys = assocKeys.concat(componentKeys);
  // Returns an object without relational keys to persist in DB
  const selectAttributes = values => {
    return _.pickBy(values, (value, key) => {
      if (Array.isArray(timestamps) && timestamps.includes(key)) {
        return false;
      }

      return !excludedKeys.includes(key) && _.has(model.allAttributes, key);
    });
  };

  const wrapTransaction = (fn, { transacting } = {}) => {
    const db = strapi.connections[model.connection];

    if (transacting) return fn(transacting);
    return db.transaction(trx => fn(trx));
  };

  /**
   * Find one entry based on params
   */
  async function findOne(params, populate, { transacting } = {}) {
    const primaryKey = params[model.primaryKey] || params.id;

    if (primaryKey) {
      params = {
        [model.primaryKey]: primaryKey,
      };
    }

    const entry = await model.where(params).fetch({
      withRelated: populate,
      transacting,
    });

    return entry ? entry.toJSON() : null;
  }

  /**
   * Find multiple entries based on params
   */
  function find(params, populate, { transacting } = {}) {
    const filters = convertRestQueryParams(params);

    return model
      .query(buildQuery({ model, filters }))
      .fetchAll({
        withRelated: populate,
        transacting,
      })
      .then(results => results.toJSON());
  }

  /**
   * Count entries based on filters
   */
  function count(params = {}) {
    const { where } = convertRestQueryParams(params);

    return model.query(buildQuery({ model, filters: { where } })).count();
  }

  async function create(values, { transacting } = {}) {
    const relations = pickRelations(values);
    const data = selectAttributes(values);

    const runCreate = async trx => {
      // Create entry with no-relational data.
      const entry = await model.forge(data).save(null, { transacting: trx });
      await createComponents(entry, values, { transacting: trx });

      return model.updateRelations(
        { id: entry.id, values: relations },
        { transacting: trx }
      );
    };

    return wrapTransaction(runCreate, { transacting });
  }

  async function update(params, values, { transacting } = {}) {
    const entry = await model.where(params).fetch({ transacting });

    if (!entry) {
      const err = new Error('entry.notFound');
      err.status = 404;
      throw err;
    }

    // Extract values related to relational data.
    const relations = pickRelations(values);
    const data = selectAttributes(values);

    const runUpdate = async trx => {
      const updatedEntry =
        Object.keys(data).length > 0
          ? await entry.save(data, {
              transacting: trx,
              method: 'update',
              patch: true,
            })
          : entry;
      await updateComponents(updatedEntry, values, { transacting: trx });

      if (Object.keys(relations).length > 0) {
        return model.updateRelations(
          Object.assign(params, { values: relations }),
          { transacting: trx }
        );
      }

      return this.findOne(params, null, { transacting: trx });
    };

    return wrapTransaction(runUpdate, { transacting });
  }

  async function deleteOne(params, { transacting } = {}) {
    const entry = await model.where(params).fetch({ transacting });

    if (!entry) {
      const err = new Error('entry.notFound');
      err.status = 404;
      throw err;
    }

    const values = {};
    model.associations.map(association => {
      switch (association.nature) {
        case 'oneWay':
        case 'oneToOne':
        case 'manyToOne':
        case 'oneToManyMorph':
          values[association.alias] = null;
          break;
        case 'manyWay':
        case 'oneToMany':
        case 'manyToMany':
        case 'manyToManyMorph':
          values[association.alias] = [];
          break;
        default:
      }
    });

    await model.updateRelations({ ...params, values }, { transacting });

    const runDelete = async trx => {
<<<<<<< HEAD
      await deleteComponents(entry, { transacting: trx });
      await model.forge(params).destroy({ transacting: trx, require: false });
=======
      await deleteGroups(entry, { transacting: trx });
      await model.where(params).destroy({ transacting: trx, require: false });
>>>>>>> f2e38078
      return entry.toJSON();
    };

    return wrapTransaction(runDelete, { transacting });
  }

  async function deleteMany(params, { transacting } = {}) {
    const primaryKey = params[model.primaryKey] || params.id;

    if (primaryKey) return deleteOne(params, { transacting });

    const entries = await find(params, null, { transacting });
    return await Promise.all(
      entries.map(entry => deleteOne({ id: entry.id }, { transacting }))
    );
  }

  function search(params, populate) {
    // Convert `params` object to filters compatible with Bookshelf.
    const filters = modelUtils.convertParams(modelKey, params);

    return model
      .query(qb => {
        buildSearchQuery(qb, model, params);

        if (filters.sort) {
          qb.orderBy(filters.sort.key, filters.sort.order);
        }

        if (filters.start) {
          qb.offset(_.toNumber(filters.start));
        }

        if (filters.limit) {
          qb.limit(_.toNumber(filters.limit));
        }
      })
      .fetchAll({
        withRelated: populate,
      })
      .then(results => results.toJSON());
  }

  function countSearch(params) {
    return model
      .query(qb => {
        buildSearchQuery(qb, model, params);
      })
      .count();
  }

  async function createComponents(entry, values, { transacting }) {
    if (componentKeys.length === 0) return;

    const joinModel = model.componentsJoinModel;
    const { foreignKey } = joinModel;

    const createComponentAndLink = async ({
      componentModel,
      value,
      key,
      order,
    }) => {
      return strapi
        .query(componentModel.uid)
        .create(value, { transacting })
        .then(component => {
          return joinModel.forge().save(
            {
              [foreignKey]: entry.id,
              component_type: componentModel.collectionName,
              component_id: component.id,
              field: key,
              order,
            },
            { transacting }
          );
        });
    };

    for (let key of componentKeys) {
      const attr = model.attributes[key];
      const { type } = attr;

      switch (type) {
        case 'component': {
          const { component, required = false, repeatable = false } = attr;
          const componentModel = strapi.components[component];

          if (required === true && !_.has(values, key)) {
            const err = new Error(`Component ${key} is required`);
            err.status = 400;
            throw err;
          }

          if (!_.has(values, key)) continue;

          const componentValue = values[key];

          if (repeatable === true) {
            validateRepeatableInput(componentValue, { key, ...attr });
            await Promise.all(
              componentValue.map((value, idx) =>
                createComponentAndLink({
                  componentModel,
                  value,
                  key,
                  order: idx + 1,
                })
              )
            );
          } else {
            validateNonRepeatableInput(componentValue, { key, ...attr });

            if (componentValue === null) continue;
            await createComponentAndLink({
              componentModel,
              key,
              value: componentValue,
              order: 1,
            });
          }
          break;
        }
        case 'dynamiczone': {
          const { required = false } = attr;

          if (required === true && !_.has(values, key)) {
            const err = new Error(`Dynamiczone ${key} is required`);
            err.status = 400;
            throw err;
          }

          if (!_.has(values, key)) continue;

          const dynamiczoneValues = values[key];

          validateDynamiczoneInput(dynamiczoneValues, { key, ...attr });

          await Promise.all(
            dynamiczoneValues.map((value, idx) => {
              const component = value.__component;
              const componentModel = strapi.components[component];
              return createComponentAndLink({
                componentModel,
                value: _.omit(value, ['__component']),
                key,
                order: idx + 1,
              });
            })
          );
          break;
        }
      }
    }
  }

  async function updateComponents(entry, values, { transacting }) {
    if (componentKeys.length === 0) return;

    const joinModel = model.componentsJoinModel;
    const { foreignKey } = joinModel;

    const updateOrCreateComponentAndLink = async ({
      componentModel,
      key,
      value,
      order,
    }) => {
      // check if value has an id then update else create
      if (_.has(value, componentModel.primaryKey)) {
        return strapi
          .query(componentModel.uid)
          .update(
            {
              [componentModel.primaryKey]: value[componentModel.primaryKey],
            },
            value,
            { transacting }
          )
          .then(component => {
            return joinModel
              .forge()
              .query({
                where: {
                  [foreignKey]: entry.id,
                  component_type: componentModel.collectionName,
                  component_id: component.id,
                  field: key,
                },
              })
              .save(
                {
                  order,
                },
                { transacting, patch: true, require: false }
              );
          });
      }
      // create
      return strapi
        .query(componentModel.uid)
        .create(value, { transacting })
        .then(component => {
          return joinModel.forge().save(
            {
              [foreignKey]: entry.id,
              component_type: componentModel.collectionName,
              component_id: component.id,
              field: key,
              order,
            },
            { transacting }
          );
        });
    };

    for (let key of componentKeys) {
      // if key isn't present then don't change the current component data
      if (!_.has(values, key)) continue;

      const attr = model.attributes[key];
      const { type } = attr;

      switch (type) {
        case 'component': {
          const { component, repeatable = false } = attr;

          const componentModel = strapi.components[component];

          const componentValue = values[key];

          if (repeatable === true) {
            validateRepeatableInput(componentValue, { key, ...attr });

            await deleteOldComponents(entry, componentValue, {
              key,
              joinModel,
              componentModel,
              transacting,
            });

            await Promise.all(
              componentValue.map((value, idx) => {
                return updateOrCreateComponentAndLink({
                  componentModel,
                  key,
                  value,
                  order: idx + 1,
                });
              })
            );
          } else {
            validateNonRepeatableInput(componentValue, { key, ...attr });

            await deleteOldComponents(entry, componentValue, {
              key,
              joinModel,
              componentModel,
              transacting,
            });

            if (componentValue === null) continue;

<<<<<<< HEAD
            await updateOrCreateComponentAndLink({
              componentModel,
              key,
              value: componentValue,
              order: 1,
=======
      const updateOrCreateGroupAndLink = async ({ value, order }) => {
        // check if value has an id then update else create
        if (_.has(value, groupModel.primaryKey)) {
          return strapi
            .query(groupModel.uid)
            .update(
              {
                [groupModel.primaryKey]: value[groupModel.primaryKey],
              },
              value,
              { transacting }
            )
            .then(group => {
              return joinModel
                .where({
                  [foreignKey]: entry.id,
                  group_type: groupModel.collectionName,
                  group_id: group.id,
                  field: key,
                })
                .save(
                  {
                    order,
                  },
                  { transacting, patch: true, require: false }
                );
>>>>>>> f2e38078
            });
          }

          break;
        }
        case 'dynamiczone': {
          const dynamiczoneValues = values[key];

          validateDynamiczoneInput(dynamiczoneValues, { key, ...attr });

          await deleteDynamicZoneOldComponents(entry, dynamiczoneValues, {
            key,
            joinModel,
            transacting,
          });

          await Promise.all(
            dynamiczoneValues.map((value, idx) => {
              const component = value.__component;
              const componentModel = strapi.components[component];
              return updateOrCreateComponentAndLink({
                componentModel,
                value: _.omit(value, ['__component']),
                key,
                order: idx + 1,
              });
            })
          );
          break;
        }
      }
    }
    return;
  }

  async function deleteDynamicZoneOldComponents(
    entry,
    values,
    { key, joinModel, transacting }
  ) {
    const idsToKeep = values.reduce((acc, value) => {
      const component = value.__component;
      const componentModel = strapi.components[component];
      if (_.has(value, componentModel.primaryKey)) {
        acc.push({
          id: value[componentModel.primaryKey].toString(),
          component: componentModel,
        });
      }

      return acc;
    }, []);

    const allIds = await joinModel
      .forge()
      .query(qb => {
        qb.where(joinModel.foreignKey, entry.id).andWhere('field', key);
      })
      .fetchAll({ transacting })
      .map(el => {
        const componentKey = Object.keys(strapi.components).find(
          key =>
            strapi.components[key].collectionName === el.get('component_type')
        );

        return {
          id: el.get('component_id').toString(),
          component: strapi.components[componentKey],
        };
      });

    // verify the provided ids are realted to this entity.
    idsToKeep.forEach(({ id, component }) => {
      if (
        !allIds.find(el => el.id === id && el.component.uid === component.uid)
      ) {
        const err = new Error(
          `Some of the provided components in ${key} are not related to the entity`
        );
        err.status = 400;
        throw err;
      }
    });

    const idsToDelete = allIds.reduce((acc, { id, component }) => {
      if (
        !idsToKeep.find(
          el => el.id === id && el.component.uid === component.uid
        )
      ) {
        acc.push({
          id,
          component,
        });
      }
      return acc;
    }, []);

    if (idsToDelete.length > 0) {
      await joinModel
        .forge()
        .query(qb => {
          qb.where('field', key);
          qb.where(qb => {
            idsToDelete.forEach(({ id, component }) => {
              qb.orWhere(qb => {
                qb.where('component_id', id).andWhere(
                  'component_type',
                  component.collectionName
                );
              });
            });
          });
        })
        .destroy({ transacting });

      for (const idToDelete of idsToDelete) {
        const { id, component } = idToDelete;
        const model = strapi.query(component.uid);
        await model.delete({ [model.primaryKey]: id }, { transacting });
      }
    }
  }

  async function deleteOldComponents(
    entry,
    componentValue,
    { key, joinModel, componentModel, transacting }
  ) {
    const componentArr = Array.isArray(componentValue)
      ? componentValue
      : [componentValue];

    const idsToKeep = componentArr
      .filter(el => _.has(el, componentModel.primaryKey))
      .map(el => el[componentModel.primaryKey].toString());

    const allIds = await joinModel
      .where({
        [joinModel.foreignKey]: entry.id,
        field: key,
      })
      .fetchAll({ transacting })
      .map(el => el.get('component_id').toString());

    // verify the provided ids are realted to this entity.
    idsToKeep.forEach(id => {
      if (!allIds.includes(id)) {
        const err = new Error(
          `Some of the provided components in ${key} are not related to the entity`
        );
        err.status = 400;
        throw err;
      }
    });

    const idsToDelete = _.difference(allIds, idsToKeep);
    if (idsToDelete.length > 0) {
      await joinModel
<<<<<<< HEAD
        .forge()
        .query(qb =>
          qb.whereIn('component_id', idsToDelete).andWhere('field', key)
        )
=======
        .query(qb => qb.whereIn('group_id', idsToDelete).andWhere('field', key))
>>>>>>> f2e38078
        .destroy({ transacting, require: false });

      await strapi
        .query(componentModel.uid)
        .delete(
          { [`${componentModel.primaryKey}_in`]: idsToDelete },
          { transacting }
        );
    }
  }

  async function deleteComponents(entry, { transacting }) {
    if (componentKeys.length === 0) return;

    const joinModel = model.componentsJoinModel;
    const { foreignKey } = joinModel;

    for (let key of componentKeys) {
      const attr = model.attributes[key];
      const { type } = attr;

      switch (type) {
        case 'component': {
          const { component } = attr;

<<<<<<< HEAD
          const componentModel = strapi.components[component];
=======
      const ids = await joinModel
        .where({
          [foreignKey]: entry.id,
          group_type: groupModel.collectionName,
          field: key,
        })
        .fetchAll({ transacting })
        .map(el => el.get('group_id'));
>>>>>>> f2e38078

          const ids = await joinModel
            .forge()
            .query({
              where: {
                [foreignKey]: entry.id,
                field: key,
              },
            })
            .fetchAll({ transacting })
            .map(el => el.get('component_id'));

<<<<<<< HEAD
          await strapi
            .query(componentModel.uid)
            .delete(
              { [`${componentModel.primaryKey}_in`]: ids },
              { transacting }
            );

          await joinModel
            .forge()
            .query({
              where: {
                [foreignKey]: entry.id,
                field: key,
              },
            })
            .destroy({ transacting, require: false });
          break;
        }
        case 'dynamiczone': {
          const { components } = attr;

          const componentJoins = await joinModel
            .forge()
            .query({
              where: {
                [foreignKey]: entry.id,
                field: key,
              },
            })
            .fetchAll({ transacting })
            .map(el => ({
              id: el.get('component_id'),
              componentType: el.get('component_type'),
            }));

          for (const compo of components) {
            const { uid, collectionName } = strapi.components[compo];
            const model = strapi.query(uid);

            const toDelete = componentJoins.filter(
              el => el.componentType === collectionName
            );

            if (toDelete.length > 0) {
              await model.delete(
                {
                  [`${model.primaryKey}_in`]: toDelete.map(el => el.id),
                },
                { transacting }
              );
            }
          }

          await joinModel
            .forge()
            .query({
              where: {
                [foreignKey]: entry.id,
                field: key,
              },
            })
            .destroy({ transacting, require: false });

          break;
        }
      }
=======
      await joinModel
        .where({
          [foreignKey]: entry.id,
          group_type: groupModel.collectionName,
          field: key,
        })
        .destroy({ transacting, require: false });
>>>>>>> f2e38078
    }
  }

  return {
    findOne,
    find,
    create,
    update,
    delete: deleteMany,
    count,
    search,
    countSearch,
  };
};

/**
 * util to build search query
 * @param {*} qb
 * @param {*} model
 * @param {*} params
 */
const buildSearchQuery = (qb, model, params) => {
  const query = params._q;

  const associations = model.associations.map(x => x.alias);

  const searchText = Object.keys(model._attributes)
    .filter(
      attribute =>
        attribute !== model.primaryKey && !associations.includes(attribute)
    )
    .filter(attribute =>
      ['string', 'text'].includes(model._attributes[attribute].type)
    );

  const searchInt = Object.keys(model._attributes)
    .filter(
      attribute =>
        attribute !== model.primaryKey && !associations.includes(attribute)
    )
    .filter(attribute =>
      ['integer', 'decimal', 'float'].includes(
        model._attributes[attribute].type
      )
    );

  const searchBool = Object.keys(model._attributes)
    .filter(
      attribute =>
        attribute !== model.primaryKey && !associations.includes(attribute)
    )
    .filter(attribute =>
      ['boolean'].includes(model._attributes[attribute].type)
    );

  if (!_.isNaN(_.toNumber(query))) {
    searchInt.forEach(attribute => {
      qb.orWhere(attribute, _.toNumber(query));
    });
  }

  if (query === 'true' || query === 'false') {
    searchBool.forEach(attribute => {
      qb.orWhere(attribute, _.toNumber(query === 'true'));
    });
  }

  // Search in columns with text using index.
  switch (model.client) {
    case 'mysql':
      qb.orWhereRaw(
        `MATCH(${searchText.join(',')}) AGAINST(? IN BOOLEAN MODE)`,
        `*${query}*`
      );
      break;
    case 'pg': {
      const searchQuery = searchText.map(attribute =>
        _.toLower(attribute) === attribute
          ? `to_tsvector(${attribute})`
          : `to_tsvector("${attribute}")`
      );

      qb.orWhereRaw(`${searchQuery.join(' || ')} @@ plainto_tsquery(?)`, query);
      break;
    }
  }
};

function validateRepeatableInput(value, { key, min, max }) {
  if (!Array.isArray(value)) {
    const err = new Error(`Component ${key} is repetable. Expected an array`);
    err.status = 400;
    throw err;
  }

  value.forEach(val => {
    if (typeof val !== 'object' || Array.isArray(val) || val === null) {
      const err = new Error(
        `Component ${key} has invalid items. Expected each items to be objects`
      );
      err.status = 400;
      throw err;
    }
  });

  if (min && value.length < min) {
    const err = new Error(
      `Component ${key} must contain at least ${min} items`
    );
    err.status = 400;
    throw err;
  }
  if (max && value.length > max) {
    const err = new Error(`Component ${key} must contain at most ${max} items`);
    err.status = 400;
    throw err;
  }
}

function validateNonRepeatableInput(value, { key, required }) {
  if (typeof value !== 'object' || Array.isArray(value)) {
    const err = new Error(`Component ${key} should be an object`);
    err.status = 400;
    throw err;
  }

  if (required === true && value === null) {
    const err = new Error(`Component ${key} is required`);
    err.status = 400;
    throw err;
  }
}

function validateDynamiczoneInput(value, { key, min, max, components }) {
  if (!Array.isArray(value)) {
    const err = new Error(`Dynamiczone ${key} is repetable. Expected an array`);
    err.status = 400;
    throw err;
  }

  value.forEach(val => {
    if (typeof val !== 'object' || Array.isArray(val) || val === null) {
      const err = new Error(
        `Dynamiczone ${key} has invalid items. Expected each items to be objects`
      );
      err.status = 400;
      throw err;
    }

    if (!_.has(val, '__component')) {
      const err = new Error(
        `Dynamiczone ${key} has invalid items. Expected each items to have a valid __component key`
      );
      err.status = 400;
      throw err;
    } else if (!components.includes(val.__component)) {
      const err = new Error(
        `Dynamiczone ${key} has invalid items. Each item must have a __component key that is present in the attribute definition`
      );
      err.status = 400;
      throw err;
    }
  });

  if (min && value.length < min) {
    const err = new Error(
      `Dynamiczone ${key} must contain at least ${min} items`
    );
    err.status = 400;
    throw err;
  }
  if (max && value.length > max) {
    const err = new Error(
      `Dynamiczone ${key} must contain at most ${max} items`
    );
    err.status = 400;
    throw err;
  }
}<|MERGE_RESOLUTION|>--- conflicted
+++ resolved
@@ -176,13 +176,8 @@
     await model.updateRelations({ ...params, values }, { transacting });
 
     const runDelete = async trx => {
-<<<<<<< HEAD
       await deleteComponents(entry, { transacting: trx });
-      await model.forge(params).destroy({ transacting: trx, require: false });
-=======
-      await deleteGroups(entry, { transacting: trx });
       await model.where(params).destroy({ transacting: trx, require: false });
->>>>>>> f2e38078
       return entry.toJSON();
     };
 
@@ -365,14 +360,11 @@
           )
           .then(component => {
             return joinModel
-              .forge()
-              .query({
-                where: {
-                  [foreignKey]: entry.id,
-                  component_type: componentModel.collectionName,
-                  component_id: component.id,
-                  field: key,
-                },
+              .where({
+                [foreignKey]: entry.id,
+                component_type: componentModel.collectionName,
+                component_id: component.id,
+                field: key,
               })
               .save(
                 {
@@ -447,40 +439,11 @@
 
             if (componentValue === null) continue;
 
-<<<<<<< HEAD
             await updateOrCreateComponentAndLink({
               componentModel,
               key,
               value: componentValue,
               order: 1,
-=======
-      const updateOrCreateGroupAndLink = async ({ value, order }) => {
-        // check if value has an id then update else create
-        if (_.has(value, groupModel.primaryKey)) {
-          return strapi
-            .query(groupModel.uid)
-            .update(
-              {
-                [groupModel.primaryKey]: value[groupModel.primaryKey],
-              },
-              value,
-              { transacting }
-            )
-            .then(group => {
-              return joinModel
-                .where({
-                  [foreignKey]: entry.id,
-                  group_type: groupModel.collectionName,
-                  group_id: group.id,
-                  field: key,
-                })
-                .save(
-                  {
-                    order,
-                  },
-                  { transacting, patch: true, require: false }
-                );
->>>>>>> f2e38078
             });
           }
 
@@ -535,7 +498,6 @@
     }, []);
 
     const allIds = await joinModel
-      .forge()
       .query(qb => {
         qb.where(joinModel.foreignKey, entry.id).andWhere('field', key);
       })
@@ -581,7 +543,6 @@
 
     if (idsToDelete.length > 0) {
       await joinModel
-        .forge()
         .query(qb => {
           qb.where('field', key);
           qb.where(qb => {
@@ -640,14 +601,9 @@
     const idsToDelete = _.difference(allIds, idsToKeep);
     if (idsToDelete.length > 0) {
       await joinModel
-<<<<<<< HEAD
-        .forge()
         .query(qb =>
           qb.whereIn('component_id', idsToDelete).andWhere('field', key)
         )
-=======
-        .query(qb => qb.whereIn('group_id', idsToDelete).andWhere('field', key))
->>>>>>> f2e38078
         .destroy({ transacting, require: false });
 
       await strapi
@@ -673,31 +629,16 @@
         case 'component': {
           const { component } = attr;
 
-<<<<<<< HEAD
           const componentModel = strapi.components[component];
-=======
-      const ids = await joinModel
-        .where({
-          [foreignKey]: entry.id,
-          group_type: groupModel.collectionName,
-          field: key,
-        })
-        .fetchAll({ transacting })
-        .map(el => el.get('group_id'));
->>>>>>> f2e38078
 
           const ids = await joinModel
-            .forge()
-            .query({
-              where: {
-                [foreignKey]: entry.id,
-                field: key,
-              },
+            .where({
+              [foreignKey]: entry.id,
+              field: key,
             })
             .fetchAll({ transacting })
             .map(el => el.get('component_id'));
 
-<<<<<<< HEAD
           await strapi
             .query(componentModel.uid)
             .delete(
@@ -706,12 +647,9 @@
             );
 
           await joinModel
-            .forge()
-            .query({
-              where: {
-                [foreignKey]: entry.id,
-                field: key,
-              },
+            .where({
+              [foreignKey]: entry.id,
+              field: key,
             })
             .destroy({ transacting, require: false });
           break;
@@ -720,12 +658,9 @@
           const { components } = attr;
 
           const componentJoins = await joinModel
-            .forge()
-            .query({
-              where: {
-                [foreignKey]: entry.id,
-                field: key,
-              },
+            .where({
+              [foreignKey]: entry.id,
+              field: key,
             })
             .fetchAll({ transacting })
             .map(el => ({
@@ -752,27 +687,15 @@
           }
 
           await joinModel
-            .forge()
-            .query({
-              where: {
-                [foreignKey]: entry.id,
-                field: key,
-              },
+            .where({
+              [foreignKey]: entry.id,
+              field: key,
             })
             .destroy({ transacting, require: false });
 
           break;
         }
       }
-=======
-      await joinModel
-        .where({
-          [foreignKey]: entry.id,
-          group_type: groupModel.collectionName,
-          field: key,
-        })
-        .destroy({ transacting, require: false });
->>>>>>> f2e38078
     }
   }
 
