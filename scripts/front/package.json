{
  "name": "scripts-front",
  "private": true,
<<<<<<< HEAD
  "version": "4.10.8",
=======
  "version": "4.11.0",
>>>>>>> 0de06a00
  "scripts": {
    "test:front": "jest --config jest.config.front.js"
  }
}<|MERGE_RESOLUTION|>--- conflicted
+++ resolved
@@ -1,11 +1,7 @@
 {
   "name": "scripts-front",
   "private": true,
-<<<<<<< HEAD
-  "version": "4.10.8",
-=======
   "version": "4.11.0",
->>>>>>> 0de06a00
   "scripts": {
     "test:front": "jest --config jest.config.front.js"
   }
