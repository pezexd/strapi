--- conflicted
+++ resolved
@@ -12,28 +12,16 @@
     "strapi": "strapi"
   },
   "dependencies": {
-<<<<<<< HEAD
-    "@strapi/plugin-documentation": "4.3.6",
-    "@strapi/plugin-graphql": "4.3.6",
-    "@strapi/plugin-i18n": "4.3.6",
-    "@strapi/custom-fields": "4.3.6",
-    "@strapi/plugin-sentry": "4.3.6",
-    "@strapi/plugin-users-permissions": "4.3.6",
-    "@strapi/provider-email-mailgun": "4.3.6",
-    "@strapi/provider-upload-aws-s3": "4.3.6",
-    "@strapi/provider-upload-cloudinary": "4.3.6",
-    "@strapi/strapi": "4.3.6",
-=======
     "@strapi/plugin-documentation": "4.3.8",
     "@strapi/plugin-graphql": "4.3.8",
     "@strapi/plugin-i18n": "4.3.8",
+    "@strapi/custom-fields": "4.3.8",
     "@strapi/plugin-sentry": "4.3.8",
     "@strapi/plugin-users-permissions": "4.3.8",
     "@strapi/provider-email-mailgun": "4.3.8",
     "@strapi/provider-upload-aws-s3": "4.3.8",
     "@strapi/provider-upload-cloudinary": "4.3.8",
     "@strapi/strapi": "4.3.8",
->>>>>>> e9610863
     "@vscode/sqlite3": "5.0.8",
     "better-sqlite3": "7.4.6",
     "lodash": "4.17.21",
