--- conflicted
+++ resolved
@@ -1,11 +1,7 @@
 {
   "name": "kitchensink-ts",
   "private": true,
-<<<<<<< HEAD
-  "version": "4.10.8",
-=======
   "version": "4.11.0",
->>>>>>> 0de06a00
   "description": "A Strapi application",
   "scripts": {
     "develop": "strapi develop",
@@ -14,15 +10,9 @@
     "strapi": "strapi"
   },
   "dependencies": {
-<<<<<<< HEAD
-    "@strapi/plugin-i18n": "4.10.8",
-    "@strapi/plugin-users-permissions": "4.10.8",
-    "@strapi/strapi": "4.10.8",
-=======
     "@strapi/plugin-i18n": "4.11.0",
     "@strapi/plugin-users-permissions": "4.11.0",
     "@strapi/strapi": "4.11.0",
->>>>>>> 0de06a00
     "better-sqlite3": "8.3.0",
     "react": "^18.2.0",
     "react-dom": "^18.2.0",
