--- conflicted
+++ resolved
@@ -23,11 +23,7 @@
   "scripts": {
     "test": "make test",
     "removefiledependencies": "node ./scripts/removefiledependencies.js",
-<<<<<<< HEAD
-    "postinstall": "lerna bootstrap --stream --hoist && node ./scripts/setup.js && node ./scripts/removefiledependencies.js"
-=======
     "postinstall": "rm -rf packages/*/node_modules && node ./scripts/setup.js"
->>>>>>> bec935a8
   },
   "author": {
     "email": "hi@strapi.io",
