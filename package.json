--- conflicted
+++ resolved
@@ -8,15 +8,10 @@
     "enzyme": "^3.9.0",
     "enzyme-adapter-react-16": "^1.12.1",
     "eslint": "^5.16.0",
-<<<<<<< HEAD
-    "eslint-config-prettier": "^4.3.0",
-    "eslint-plugin-react": "^7.13.0",
-    "eslint-plugin-react-hooks": "^1.6.1",
-=======
     "eslint-config-prettier": "^6.0.0",
     "eslint-plugin-react": "^7.14.0",
->>>>>>> 117656c0
     "eslint-plugin-redux-saga": "^1.0.0",
+    "eslint-plugin-react-hooks": "^1.6.1",
     "execa": "^1.0.0",
     "husky": "^3.0.0",
     "istanbul": "~0.4.2",
