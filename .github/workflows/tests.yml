name: 'Tests'

on:
  push:
    branches:
      - main
  pull_request:
    paths-ignore:
      - 'docs/**'
      - '**.mdx?'

concurrency:
  group: ${{ github.workflow }}-${{ github.ref_name }}
  cancel-in-progress: true

permissions:
  contents: read # to fetch code (actions/checkout)
  actions: read

jobs:
  changes:
    runs-on: ubuntu-latest
    permissions:
      pull-requests: read
    outputs:
      backend: ${{ steps.filter.outputs.backend }}
      frontend: ${{ steps.filter.outputs.frontend }}
    steps:
      - uses: actions/checkout@v4
        with:
          fetch-depth: 0
      - uses: dorny/paths-filter@v2
        id: filter
        with:
          filters: .github/filters.yaml

  lint:
    name: 'lint (node: 20)'
    runs-on: ubuntu-latest
    steps:
      - uses: actions/checkout@v4
        with:
          fetch-depth: 0
      - uses: actions/setup-node@v3
        with:
          node-version: 20
      - uses: nrwl/nx-set-shas@v3
      - name: Monorepo install
        uses: ./.github/actions/yarn-nm-install
      - name: Monorepo build
        uses: ./.github/actions/run-build
      - name: Run lint
        run: yarn nx affected --target=lint --parallel --nx-ignore-cycles

  build:
    name: 'build (node: 20)'
    runs-on: ubuntu-latest
    steps:
      - uses: actions/checkout@v4
      - uses: actions/setup-node@v3
        with:
          node-version: 20
      - name: Monorepo install
        uses: ./.github/actions/yarn-nm-install
      - name: Monorepo build
        uses: ./.github/actions/run-build

  typescript:
    name: 'typescript'
    needs: [build]
    runs-on: ubuntu-latest
    steps:
      - uses: actions/checkout@v4
        with:
          fetch-depth: 0
      - uses: actions/setup-node@v3
        with:
          node-version: 18
      - uses: nrwl/nx-set-shas@v3
      - name: Monorepo install
        uses: ./.github/actions/yarn-nm-install
      - name: Monorepo build
        uses: ./.github/actions/run-build
      - name: TSC for packages
        run: yarn nx affected --target=test:ts --nx-ignore-cycles
      - name: TSC for back
        run: yarn nx affected --target=test:ts:back --nx-ignore-cycles
      - name: TSC for front
        run: yarn nx affected --target=test:ts:front --nx-ignore-cycles

  unit_back:
    name: 'unit_back (node: ${{ matrix.node }})'
    needs: [changes, build]
    runs-on: ubuntu-latest
    strategy:
      matrix:
        node: [18, 20]
    steps:
      - uses: actions/checkout@v4
        with:
          fetch-depth: 0
      - uses: actions/setup-node@v3
        with:
          node-version: ${{ matrix.node }}
      - uses: nrwl/nx-set-shas@v3
      - name: Monorepo install
        uses: ./.github/actions/yarn-nm-install
      - name: Monorepo build
        uses: ./.github/actions/run-build
      - name: Run tests
        run: yarn nx affected --target=test:unit --nx-ignore-cycles

  unit_front:
    name: 'unit_front (node: ${{ matrix.node }})'
    needs: [changes, build]
    runs-on: ubuntu-latest
    strategy:
      matrix:
        node: [18]
    steps:
      - uses: actions/checkout@v4
        with:
          fetch-depth: 0
      - uses: actions/setup-node@v3
        with:
          node-version: ${{ matrix.node }}
      - uses: nrwl/nx-set-shas@v3
      - name: Monorepo install
        uses: ./.github/actions/yarn-nm-install
      - name: Monorepo build
        uses: ./.github/actions/run-build
      - name: Run test
        run: yarn nx affected --target=test:front --nx-ignore-cycles

  e2e:
    timeout-minutes: 60
    needs: [changes, build, typescript, unit_front]
    name: 'e2e (browser: ${{ matrix.project }})'
    runs-on: ubuntu-latest
    strategy:
      fail-fast: false
      matrix:
        project: ['chromium', 'webkit', 'firefox']
    steps:
      - uses: actions/checkout@v4
        with:
          fetch-depth: 0

      - uses: actions/setup-node@v3
        with:
          node-version: 18

      - name: Monorepo install
        uses: ./.github/actions/yarn-nm-install

      - name: Install Playwright Browsers
        run: npx playwright@1.38.1 install --with-deps

      - name: Monorepo build
        uses: ./.github/actions/run-build

      - name: Run E2E tests
        run: yarn test:e2e --setup --concurrency=1 --project=${{ matrix.project }}

      - uses: actions/upload-artifact@v3
        if: failure()
        with:
          name: playwright-trace
          path: test-apps/e2e/**/test-results/**/trace.zip
          retention-days: 1

  api_ce_pg:
    if: needs.changes.outputs.backend == 'true'
    runs-on: ubuntu-latest
    needs: [changes, build, typescript, unit_back, unit_front]
    name: '[CE] API Integration (postgres, node: ${{ matrix.node }}, shard: ${{ matrix.shard }})'
    strategy:
      matrix:
        node: [18, 20]
        shard: [1/5, 2/5, 3/5, 4/5, 5/5]
    services:
      postgres:
        # Docker Hub image
        image: postgres
        # Provide the password for postgres
        env:
          POSTGRES_USER: strapi
          POSTGRES_PASSWORD: strapi
          POSTGRES_DB: strapi_test
        # Set health checks to wait until postgres has started
        options: >-
          --health-cmd pg_isready
          --health-interval 10s
          --health-timeout 5s
          --health-retries 5
          -v /__w/.github/workflows/db/postgres:/docker-entrypoint-initdb.d
        ports:
          # Maps tcp port 5432 on service container to the host
          - 5432:5432
    steps:
      - uses: actions/checkout@v4
      - uses: actions/setup-node@v3
        with:
          node-version: ${{ matrix.node }}
      - name: Monorepo install
        uses: ./.github/actions/yarn-nm-install
      - name: Monorepo build
        uses: ./.github/actions/run-build
      - uses: ./.github/actions/run-api-tests
        with:
          dbOptions: '--dbclient=postgres --dbhost=localhost --dbport=5432 --dbname=strapi_test --dbusername=strapi --dbpassword=strapi'
          jestOptions: '--shard=${{ matrix.shard }}'

  api_ce_mysql:
    if: needs.changes.outputs.backend == 'true'
    runs-on: ubuntu-latest
    needs: [changes, build, typescript, unit_back, unit_front]
    name: '[CE] API Integration (mysql:latest, package: mysql2}, node: ${{ matrix.node }}, shard: ${{ matrix.shard }})'
    strategy:
      matrix:
        node: [18, 20]
        shard: [1/5, 2/5, 3/5, 4/5, 5/5]
    services:
      mysql:
        image: bitnami/mysql:latest
        env:
          MYSQL_ROOT_PASSWORD: strapi
          MYSQL_USER: strapi
          MYSQL_PASSWORD: strapi
          MYSQL_DATABASE: strapi_test
        options: >-
          --health-cmd="mysqladmin ping"
          --health-interval=10s
          --health-timeout=5s
          --health-retries=3
        ports:
          # Maps tcp port 5432 on service container to the host
          - 3306:3306
    steps:
      - uses: actions/checkout@v4
      - uses: actions/setup-node@v3
        with:
          node-version: ${{ matrix.node }}
      - name: Monorepo install
        uses: ./.github/actions/yarn-nm-install
      - name: Monorepo build
        uses: ./.github/actions/run-build
      - uses: ./.github/actions/run-api-tests
        with:
          dbOptions: '--dbclient=mysql --dbhost=localhost --dbport=3306 --dbname=strapi_test --dbusername=strapi --dbpassword=strapi'
          jestOptions: '--shard=${{ matrix.shard }}'

  api_ce_sqlite:
    if: needs.changes.outputs.backend == 'true'
    runs-on: ubuntu-latest
<<<<<<< HEAD
    needs: [changes, lint, typescript, unit_back, unit_front]
    name: '[CE] API Integration (sqlite, package: better-sqlite3, node: ${{ matrix.node }}, shard: ${{ matrix.shard }})'
=======
    needs: [changes, build, typescript, unit_back, unit_front]
    name: '[CE] API Integration (sqlite, client: better-sqlite3, node: ${{ matrix.node }}, shard: ${{ matrix.shard }})'
>>>>>>> 85b1f894
    strategy:
      matrix:
        node: [16, 18, 20]
        shard: [1/5, 2/5, 3/5, 4/5, 5/5]
    steps:
      - uses: actions/checkout@v4
      - uses: actions/setup-node@v3
        with:
          node-version: ${{ matrix.node }}
      - name: Monorepo install
        uses: ./.github/actions/yarn-nm-install
      - name: Monorepo build
        uses: ./.github/actions/run-build
      - uses: ./.github/actions/run-api-tests
        with:
          dbOptions: '--dbclient=sqlite --dbfile=./tmp/data.db'
          jestOptions: '--shard=${{ matrix.shard }}'

  # EE
  api_ee_pg:
    runs-on: ubuntu-latest
    needs: [changes, build, typescript, unit_back, unit_front]
    name: '[EE] API Integration (postgres, node: ${{ matrix.node }}, shard: ${{ matrix.shard }})'
    if: needs.changes.outputs.backend == 'true' && github.event.pull_request.head.repo.full_name == github.repository && !(github.actor == 'dependabot[bot]' || github.actor == 'dependabot-preview[bot]')
    env:
      STRAPI_LICENSE: ${{ secrets.strapiLicense }}
    strategy:
      matrix:
        node: [18, 20]
        shard: [1/5, 2/5, 3/5, 4/5, 5/5]
    services:
      postgres:
        # Docker Hub image
        image: postgres
        # Provide the password for postgres
        env:
          POSTGRES_USER: strapi
          POSTGRES_PASSWORD: strapi
          POSTGRES_DB: strapi_test
        # Set health checks to wait until postgres has started
        options: >-
          --health-cmd pg_isready
          --health-interval 10s
          --health-timeout 5s
          --health-retries 5
          -v /__w/.github/workflows/db/postgres:/docker-entrypoint-initdb.d
        ports:
          # Maps tcp port 5432 on service container to the host
          - 5432:5432
    steps:
      - uses: actions/checkout@v4
      - uses: actions/setup-node@v3
        with:
          node-version: ${{ matrix.node }}
      - name: Monorepo install
        uses: ./.github/actions/yarn-nm-install
      - name: Monorepo build
        uses: ./.github/actions/run-build
      - uses: ./.github/actions/run-api-tests
        with:
          dbOptions: '--dbclient=postgres --dbhost=localhost --dbport=5432 --dbname=strapi_test --dbusername=strapi --dbpassword=strapi'
          runEE: true
          jestOptions: '--shard=${{ matrix.shard }}'

  api_ee_mysql:
    runs-on: ubuntu-latest
    needs: [changes, build, typescript, unit_back, unit_front]
    name: '[EE] API Integration (mysql:latest, package: mysql2, node: ${{ matrix.node }}, shard: ${{ matrix.shard }})'
    if: needs.changes.outputs.backend == 'true' && github.event.pull_request.head.repo.full_name == github.repository && !(github.actor == 'dependabot[bot]' || github.actor == 'dependabot-preview[bot]')
    env:
      STRAPI_LICENSE: ${{ secrets.strapiLicense }}
    strategy:
      matrix:
        node: [18, 20]
        shard: [1/5, 2/5, 3/5, 4/5, 5/5]
    services:
      mysql:
        image: bitnami/mysql:latest
        env:
          MYSQL_ROOT_PASSWORD: strapi
          MYSQL_USER: strapi
          MYSQL_PASSWORD: strapi
          MYSQL_DATABASE: strapi_test
        options: >-
          --health-cmd="mysqladmin ping"
          --health-interval=10s
          --health-timeout=5s
          --health-retries=3
        ports:
          # Maps tcp port 5432 on service container to the host
          - 3306:3306
    steps:
      - uses: actions/checkout@v4
      - uses: actions/setup-node@v3
        with:
          node-version: ${{ matrix.node }}
      - name: Monorepo install
        uses: ./.github/actions/yarn-nm-install
      - name: Monorepo build
        uses: ./.github/actions/run-build
      - uses: ./.github/actions/run-api-tests
        with:
          dbOptions: '--dbclient=mysql --dbhost=localhost --dbport=3306 --dbname=strapi_test --dbusername=strapi --dbpassword=strapi'
          runEE: true
          jestOptions: '--shard=${{ matrix.shard }}'

  api_ee_sqlite:
    runs-on: ubuntu-latest
    needs: [changes, build, typescript, unit_back, unit_front]
    name: '[EE] API Integration (sqlite, client: better-sqlite3, node: ${{ matrix.node }}, shard: ${{ matrix.shard }})'
    if: needs.changes.outputs.backend == 'true' && github.event.pull_request.head.repo.full_name == github.repository && !(github.actor == 'dependabot[bot]' || github.actor == 'dependabot-preview[bot]')
    env:
      STRAPI_LICENSE: ${{ secrets.strapiLicense }}
    strategy:
      matrix:
        node: [18, 20]
        shard: [1/5, 2/5, 3/5, 4/5, 5/5]
    steps:
      - uses: actions/checkout@v4
      - uses: actions/setup-node@v3
        with:
          node-version: ${{ matrix.node }}
      - name: Monorepo install
        uses: ./.github/actions/yarn-nm-install
      - name: Monorepo build
        uses: ./.github/actions/run-build
      - uses: ./.github/actions/run-api-tests
        with:
          dbOptions: '--dbclient=sqlite --dbfile=./tmp/data.db'
          runEE: true
          jestOptions: '--shard=${{ matrix.shard }}'<|MERGE_RESOLUTION|>--- conflicted
+++ resolved
@@ -253,13 +253,8 @@
   api_ce_sqlite:
     if: needs.changes.outputs.backend == 'true'
     runs-on: ubuntu-latest
-<<<<<<< HEAD
-    needs: [changes, lint, typescript, unit_back, unit_front]
-    name: '[CE] API Integration (sqlite, package: better-sqlite3, node: ${{ matrix.node }}, shard: ${{ matrix.shard }})'
-=======
     needs: [changes, build, typescript, unit_back, unit_front]
     name: '[CE] API Integration (sqlite, client: better-sqlite3, node: ${{ matrix.node }}, shard: ${{ matrix.shard }})'
->>>>>>> 85b1f894
     strategy:
       matrix:
         node: [16, 18, 20]
