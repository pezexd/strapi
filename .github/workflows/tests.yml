name: 'Tests'

on:
  push:
    branches:
      - main
  pull_request:
    paths-ignore:
      - 'docs/**'
      - '**.mdx?'

concurrency:
  group: ${{ github.workflow }}-${{ github.ref_name }}
  cancel-in-progress: true

permissions:
  contents: read # to fetch code (actions/checkout)
  actions: read

jobs:
  changes:
    runs-on: ubuntu-latest
    permissions:
      pull-requests: read
    outputs:
      backend: ${{ steps.filter.outputs.backend }}
      frontend: ${{ steps.filter.outputs.frontend }}
    steps:
      - uses: actions/checkout@v4
        with:
          fetch-depth: 0
      - uses: dorny/paths-filter@v2
        id: filter
        with:
          filters: .github/filters.yaml

  lint:
    name: 'lint (node: 20)'
    runs-on: ubuntu-latest
    steps:
      - uses: actions/checkout@v4
        with:
          fetch-depth: 0
      - uses: actions/setup-node@v3
        with:
          node-version: 20
      - uses: nrwl/nx-set-shas@v3
      - name: Monorepo install
        uses: ./.github/actions/yarn-nm-install
      - name: Monorepo build
        uses: ./.github/actions/run-build
      - name: Run lint
        run: yarn nx affected --target=lint --parallel --nx-ignore-cycles

  build:
    name: 'build (node: 20)'
    runs-on: ubuntu-latest
    steps:
      - uses: actions/checkout@v4
      - uses: actions/setup-node@v3
        with:
          node-version: 20
      - name: Monorepo install
        uses: ./.github/actions/yarn-nm-install
      - name: Monorepo build
        uses: ./.github/actions/run-build

  typescript:
    name: 'typescript'
    needs: [build]
    runs-on: ubuntu-latest
    steps:
      - uses: actions/checkout@v4
        with:
          fetch-depth: 0
      - uses: actions/setup-node@v3
        with:
          node-version: 18
      - uses: nrwl/nx-set-shas@v3
      - name: Monorepo install
        uses: ./.github/actions/yarn-nm-install
      - name: Monorepo build
        uses: ./.github/actions/run-build
      - name: TSC for packages
        run: yarn nx affected --target=test:ts --nx-ignore-cycles
      - name: TSC for back
        run: yarn nx affected --target=test:ts:back --nx-ignore-cycles
      - name: TSC for front
        run: yarn nx affected --target=test:ts:front --nx-ignore-cycles

  unit_back:
    name: 'unit_back (node: ${{ matrix.node }})'
    needs: [changes, build]
    runs-on: ubuntu-latest
    strategy:
      matrix:
        node: [18, 20]
    steps:
      - uses: actions/checkout@v4
        with:
          fetch-depth: 0
      - uses: actions/setup-node@v3
        with:
          node-version: ${{ matrix.node }}
      - uses: nrwl/nx-set-shas@v3
      - name: Monorepo install
        uses: ./.github/actions/yarn-nm-install
      - name: Monorepo build
        uses: ./.github/actions/run-build
      - name: Run tests
        run: yarn nx affected --target=test:unit --nx-ignore-cycles

  unit_front:
    name: 'unit_front (node: ${{ matrix.node }})'
    needs: [changes, build]
    runs-on: ubuntu-latest
    strategy:
      matrix:
        node: [18]
    steps:
      - uses: actions/checkout@v4
        with:
          fetch-depth: 0
      - uses: actions/setup-node@v3
        with:
          node-version: ${{ matrix.node }}
      - uses: nrwl/nx-set-shas@v3
      - name: Monorepo install
        uses: ./.github/actions/yarn-nm-install
      - name: Monorepo build
        uses: ./.github/actions/run-build
      - name: Run test
        run: yarn nx affected --target=test:front --nx-ignore-cycles

  e2e:
    timeout-minutes: 60
    needs: [changes, build, typescript, unit_front]
    name: 'e2e (browser: ${{ matrix.project }})'
    runs-on: ubuntu-latest
    strategy:
      fail-fast: false
      matrix:
        project: ['chromium', 'webkit', 'firefox']
    steps:
      - uses: actions/checkout@v4
        with:
          fetch-depth: 0

      - uses: actions/setup-node@v3
        with:
          node-version: 18

      - name: Monorepo install
        uses: ./.github/actions/yarn-nm-install

      - name: Install Playwright Browsers
        run: npx playwright@1.38.1 install --with-deps

      - name: Monorepo build
        uses: ./.github/actions/run-build

      - name: Run E2E tests
        run: yarn test:e2e --setup --concurrency=1 --project=${{ matrix.project }}

      - uses: actions/upload-artifact@v3
        if: failure()
        with:
          name: playwright-trace
          path: test-apps/e2e/**/test-results/**/trace.zip
          retention-days: 1

  api_ce_pg:
    if: needs.changes.outputs.backend == 'true'
    runs-on: ubuntu-latest
    needs: [changes, build, typescript, unit_back, unit_front]
    name: '[CE] API Integration (postgres, node: ${{ matrix.node }}, shard: ${{ matrix.shard }})'
    strategy:
      matrix:
        node: [18, 20]
        shard: [1/5, 2/5, 3/5, 4/5, 5/5]
    services:
      postgres:
        # Docker Hub image
        image: postgres
        # Provide the password for postgres
        env:
          POSTGRES_USER: strapi
          POSTGRES_PASSWORD: strapi
          POSTGRES_DB: strapi_test
        # Set health checks to wait until postgres has started
        options: >-
          --health-cmd pg_isready
          --health-interval 10s
          --health-timeout 5s
          --health-retries 5
          -v /__w/.github/workflows/db/postgres:/docker-entrypoint-initdb.d
        ports:
          # Maps tcp port 5432 on service container to the host
          - 5432:5432
    steps:
      - uses: actions/checkout@v4
      - uses: actions/setup-node@v3
        with:
          node-version: ${{ matrix.node }}
      - name: Monorepo install
        uses: ./.github/actions/yarn-nm-install
      - name: Monorepo build
        uses: ./.github/actions/run-build
      - uses: ./.github/actions/run-api-tests
        with:
          dbOptions: '--dbclient=postgres --dbhost=localhost --dbport=5432 --dbname=strapi_test --dbusername=strapi --dbpassword=strapi'
          jestOptions: '--shard=${{ matrix.shard }}'

  api_ce_mysql:
    if: needs.changes.outputs.backend == 'true'
    runs-on: ubuntu-latest
    needs: [changes, build, typescript, unit_back, unit_front]
    name: '[CE] API Integration (mysql:latest, client: ${{ matrix.db_client }}, node: ${{ matrix.node }}, shard: ${{ matrix.shard }})'
    strategy:
      matrix:
        node: [18, 20]
        db_client: ['mysql', 'mysql2']
        shard: [1/5, 2/5, 3/5, 4/5, 5/5]
    services:
      mysql:
        image: bitnami/mysql:latest
        env:
          MYSQL_ROOT_PASSWORD: strapi
          MYSQL_USER: strapi
          MYSQL_PASSWORD: strapi
          MYSQL_DATABASE: strapi_test
          MYSQL_AUTHENTICATION_PLUGIN: mysql_native_password
        options: >-
          --health-cmd="mysqladmin ping"
          --health-interval=10s
          --health-timeout=5s
          --health-retries=3
        ports:
          # Maps tcp port 5432 on service container to the host
          - 3306:3306
    steps:
      - uses: actions/checkout@v4
      - uses: actions/setup-node@v3
        with:
          node-version: ${{ matrix.node }}
      - name: Monorepo install
        uses: ./.github/actions/yarn-nm-install
      - name: Monorepo build
        uses: ./.github/actions/run-build
      - uses: ./.github/actions/run-api-tests
        with:
          dbOptions: '--dbclient=${{ matrix.db_client }} --dbhost=localhost --dbport=3306 --dbname=strapi_test --dbusername=strapi --dbpassword=strapi'
          jestOptions: '--shard=${{ matrix.shard }}'
<<<<<<< HEAD
          
=======

>>>>>>> 3c1e9b71
  api_ce_sqlite:
    if: needs.changes.outputs.backend == 'true'
    runs-on: ubuntu-latest
    needs: [changes, lint, typescript, unit_back, unit_front]
    name: '[CE] API Integration (sqlite, client: better-sqlite3, node: ${{ matrix.node }}, shard: ${{ matrix.shard }})'
    strategy:
      matrix:
        node: [16, 18, 20]
        shard: [1/5, 2/5, 3/5, 4/5, 5/5]
    steps:
      - uses: actions/checkout@v4
      - uses: actions/setup-node@v3
        with:
          node-version: ${{ matrix.node }}
      - name: Monorepo install
        uses: ./.github/actions/yarn-nm-install
      - name: Monorepo build
        uses: ./.github/actions/run-build
      - uses: ./.github/actions/run-api-tests
        with:
          dbOptions: '--dbclient=sqlite --dbfile=./tmp/data.db'
          jestOptions: '--shard=${{ matrix.shard }}'

  # EE
  api_ee_pg:
    runs-on: ubuntu-latest
    needs: [changes, build, typescript, unit_back, unit_front]
    name: '[EE] API Integration (postgres, node: ${{ matrix.node }}, shard: ${{ matrix.shard }})'
    if: needs.changes.outputs.backend == 'true' && github.event.pull_request.head.repo.full_name == github.repository && !(github.actor == 'dependabot[bot]' || github.actor == 'dependabot-preview[bot]')
    env:
      STRAPI_LICENSE: ${{ secrets.strapiLicense }}
    strategy:
      matrix:
        node: [18, 20]
        shard: [1/5, 2/5, 3/5, 4/5, 5/5]
    services:
      postgres:
        # Docker Hub image
        image: postgres
        # Provide the password for postgres
        env:
          POSTGRES_USER: strapi
          POSTGRES_PASSWORD: strapi
          POSTGRES_DB: strapi_test
        # Set health checks to wait until postgres has started
        options: >-
          --health-cmd pg_isready
          --health-interval 10s
          --health-timeout 5s
          --health-retries 5
          -v /__w/.github/workflows/db/postgres:/docker-entrypoint-initdb.d
        ports:
          # Maps tcp port 5432 on service container to the host
          - 5432:5432
    steps:
      - uses: actions/checkout@v4
      - uses: actions/setup-node@v3
        with:
          node-version: ${{ matrix.node }}
      - name: Monorepo install
        uses: ./.github/actions/yarn-nm-install
      - name: Monorepo build
        uses: ./.github/actions/run-build
      - uses: ./.github/actions/run-api-tests
        with:
          dbOptions: '--dbclient=postgres --dbhost=localhost --dbport=5432 --dbname=strapi_test --dbusername=strapi --dbpassword=strapi'
          runEE: true
          jestOptions: '--shard=${{ matrix.shard }}'

  api_ee_mysql:
    runs-on: ubuntu-latest
    needs: [changes, build, typescript, unit_back, unit_front]
    name: '[EE] API Integration (mysql:latest, client: ${{ matrix.db_client }}, node: ${{ matrix.node }}, shard: ${{ matrix.shard }})'
    if: needs.changes.outputs.backend == 'true' && github.event.pull_request.head.repo.full_name == github.repository && !(github.actor == 'dependabot[bot]' || github.actor == 'dependabot-preview[bot]')
    env:
      STRAPI_LICENSE: ${{ secrets.strapiLicense }}
    strategy:
      matrix:
        node: [18, 20]
        db_client: ['mysql', 'mysql2']
        shard: [1/5, 2/5, 3/5, 4/5, 5/5]
    services:
      mysql:
        image: bitnami/mysql:latest
        env:
          MYSQL_ROOT_PASSWORD: strapi
          MYSQL_USER: strapi
          MYSQL_PASSWORD: strapi
          MYSQL_DATABASE: strapi_test
          MYSQL_AUTHENTICATION_PLUGIN: mysql_native_password
        options: >-
          --health-cmd="mysqladmin ping"
          --health-interval=10s
          --health-timeout=5s
          --health-retries=3
        ports:
          # Maps tcp port 5432 on service container to the host
          - 3306:3306
    steps:
      - uses: actions/checkout@v4
      - uses: actions/setup-node@v3
        with:
          node-version: ${{ matrix.node }}
      - name: Monorepo install
        uses: ./.github/actions/yarn-nm-install
      - name: Monorepo build
        uses: ./.github/actions/run-build
      - uses: ./.github/actions/run-api-tests
        with:
          dbOptions: '--dbclient=${{ matrix.db_client }} --dbhost=localhost --dbport=3306 --dbname=strapi_test --dbusername=strapi --dbpassword=strapi'
          runEE: true
          jestOptions: '--shard=${{ matrix.shard }}'

  api_ee_sqlite:
    runs-on: ubuntu-latest
    needs: [changes, lint, typescript, unit_back, unit_front]
    name: '[EE] API Integration (sqlite, client: better-sqlite3, node: ${{ matrix.node }}, shard: ${{ matrix.shard }})'
    if: needs.changes.outputs.backend == 'true' && github.event.pull_request.head.repo.full_name == github.repository && !(github.actor == 'dependabot[bot]' || github.actor == 'dependabot-preview[bot]')
    env:
      STRAPI_LICENSE: ${{ secrets.strapiLicense }}
    strategy:
      matrix:
        node: [18, 20]
        shard: [1/5, 2/5, 3/5, 4/5, 5/5]
    steps:
      - uses: actions/checkout@v4
      - uses: actions/setup-node@v3
        with:
          node-version: ${{ matrix.node }}
      - name: Monorepo install
        uses: ./.github/actions/yarn-nm-install
      - name: Monorepo build
        uses: ./.github/actions/run-build
      - uses: ./.github/actions/run-api-tests
        with:
          dbOptions: '--dbclient=sqlite --dbfile=./tmp/data.db'
          runEE: true
          jestOptions: '--shard=${{ matrix.shard }}'<|MERGE_RESOLUTION|>--- conflicted
+++ resolved
@@ -251,11 +251,7 @@
         with:
           dbOptions: '--dbclient=${{ matrix.db_client }} --dbhost=localhost --dbport=3306 --dbname=strapi_test --dbusername=strapi --dbpassword=strapi'
           jestOptions: '--shard=${{ matrix.shard }}'
-<<<<<<< HEAD
-          
-=======
-
->>>>>>> 3c1e9b71
+
   api_ce_sqlite:
     if: needs.changes.outputs.backend == 'true'
     runs-on: ubuntu-latest
