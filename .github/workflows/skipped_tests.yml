--- conflicted
+++ resolved
@@ -86,19 +86,6 @@
     steps:
       - run: echo "Skipped"
 
-<<<<<<< HEAD
-=======
-  api_ce_mysql_5:
-    runs-on: ubuntu-latest
-    needs: [lint, unit_back, unit_front]
-    name: '[CE] API Integration (mysql:5 , node: ${{ matrix.node }})'
-    strategy:
-      matrix:
-        node: [18, 20]
-    steps:
-      - run: echo "Skipped"
-
->>>>>>> 010308b0
   api_ce_sqlite:
     runs-on: ubuntu-latest
     needs: [lint, unit_back, unit_front]
